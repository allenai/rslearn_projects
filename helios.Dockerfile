--- conflicted
+++ resolved
@@ -3,34 +3,24 @@
 RUN apt update
 RUN apt install -y libpq-dev ffmpeg libsm6 libxext6 git wget
 
-# Install uv - there is an issue with lightning versioning, so hack is to use uv pip.
-COPY --from=ghcr.io/astral-sh/uv:latest /uv /usr/local/bin/uv
-
-# Prep for rslearn and helios install (need to be in local directory).
+# Install rslearn and helios (need to be in local directory).
 COPY ./docker_build/rslearn /opt/rslearn
 COPY ./docker_build/helios /opt/helios
 
 # We also install terratorch so that we can use the same Docker image for TerraMind
-# experiments, as well as geobench.
-RUN uv pip install --system --no-cache-dir git+https://github.com/IBM/terratorch.git
-RUN uv pip install --system --no-cache-dir geobench==0.0.1
+# experiments.
+RUN pip install --no-cache-dir git+https://github.com/IBM/terratorch.git
+RUN pip install --no-cache-dir geobench==0.0.1
 
-<<<<<<< HEAD
-# Install rslearn and helios.
-RUN uv pip install --system --no-cache-dir --upgrade /opt/rslearn[extra]
-RUN uv pip install --system --no-cache-dir --upgrade /opt/helios
-RUN uv pip install --system --no-cache-dir -r /opt/rslearn_projects/requirements.txt -r /opt/rslearn_projects/ai2_requirements.txt
-=======
 RUN pip install --no-cache-dir --upgrade /opt/rslearn[extra]
 RUN pip install --no-cache-dir --upgrade /opt/helios
 
 COPY requirements-without-rslearn.txt /opt/rslearn_projects/requirements-without-rslearn.txt
 COPY requirements-extra.txt /opt/rslearn_projects/requirements-extra.txt
 RUN pip install --no-cache-dir -r /opt/rslearn_projects/requirements-without-rslearn.txt -r /opt/rslearn_projects/requirements-extra.txt
->>>>>>> 8942e870
 
 # Copy rslearn_projects and install it too.
 COPY . /opt/rslearn_projects/
-RUN uv pip install --system --no-cache-dir /opt/rslearn_projects
+RUN pip install --no-cache-dir /opt/rslearn_projects
 
 WORKDIR /opt/rslearn_projects