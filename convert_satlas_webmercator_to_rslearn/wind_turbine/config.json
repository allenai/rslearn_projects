{
  "layers": {
    "label": {
      "type": "vector"
    },
    "mask": {
      "band_sets": [
        {
          "bands": [
            "mask"
          ],
          "dtype": "uint8",
          "format": {
            "format": "png",
            "name": "single_image"
          }
        }
      ],
      "type": "raster"
    },
    "output": {
      "type": "vector"
    },
    "sentinel2_a": {
<<<<<<< HEAD
=======
      "alias": "sentinel2",
>>>>>>> cb04f2d0
      "band_sets": [
        {
          "bands": [
            "B02",
            "B03",
            "B04",
            "B08"
          ],
          "dtype": "uint16"
        },
        {
          "bands": [
            "B05",
            "B06",
            "B07",
            "B8A",
            "B11",
            "B12"
          ],
          "dtype": "uint16",
          "zoom_offset": -1
        },
        {
          "bands": [
            "B01",
            "B09",
            "B10"
          ],
          "dtype": "uint16",
          "zoom_offset": -2
        }
      ],
      "data_source": {
        "harmonize": true,
        "index_cache_dir": "cache/sentinel2",
        "max_time_delta": "1d",
        "modality": "L1C",
        "name": "rslearn.data_sources.gcp_public_data.Sentinel2",
        "query_config": {
          "max_matches": 2,
          "space_mode": "CONTAINS"
        },
        "sort_by": "cloud_cover",
        "use_rtree_index": false
      },
      "type": "raster"
    },
<<<<<<< HEAD
    "sentinel2_b": {
      "alias": "sentinel2",
=======
    "sentinel2_a.1": {
>>>>>>> cb04f2d0
      "band_sets": [
        {
          "bands": [
            "B02",
            "B03",
            "B04",
            "B08"
          ],
          "dtype": "uint16"
        },
        {
          "bands": [
            "B05",
            "B06",
            "B07",
            "B8A",
            "B11",
            "B12"
          ],
          "dtype": "uint16",
          "zoom_offset": -1
        },
        {
          "bands": [
            "B01",
            "B09",
            "B10"
          ],
          "dtype": "uint16",
          "zoom_offset": -2
        }
      ],
      "data_source": {
        "harmonize": true,
        "index_cache_dir": "cache/sentinel2",
        "max_time_delta": "1d",
        "modality": "L1C",
        "name": "rslearn.data_sources.gcp_public_data.Sentinel2",
        "query_config": {
          "max_matches": 2,
          "space_mode": "CONTAINS"
        },
        "sort_by": "cloud_cover",
        "time_offset": "-90d",
        "use_rtree_index": false
      },
      "type": "raster"
    },
<<<<<<< HEAD
    "sentinel2_c": {
      "alias": "sentinel2",
=======
    "sentinel2_b": {
      "alias": "sentinel2",
      "band_sets": [
        {
          "bands": [
            "B02",
            "B03",
            "B04",
            "B08"
          ],
          "dtype": "uint16"
        },
        {
          "bands": [
            "B05",
            "B06",
            "B07",
            "B8A",
            "B11",
            "B12"
          ],
          "dtype": "uint16",
          "zoom_offset": -1
        },
        {
          "bands": [
            "B01",
            "B09",
            "B10"
          ],
          "dtype": "uint16",
          "zoom_offset": -2
        }
      ],
      "data_source": {
        "harmonize": true,
        "index_cache_dir": "cache/sentinel2",
        "max_time_delta": "1d",
        "modality": "L1C",
        "name": "rslearn.data_sources.gcp_public_data.Sentinel2",
        "query_config": {
          "max_matches": 2,
          "space_mode": "CONTAINS"
        },
        "sort_by": "cloud_cover",
        "time_offset": "-90d",
        "use_rtree_index": false
      },
      "type": "raster"
    },
    "sentinel2_b.1": {
      "band_sets": [
        {
          "bands": [
            "B02",
            "B03",
            "B04",
            "B08"
          ],
          "dtype": "uint16"
        },
        {
          "bands": [
            "B05",
            "B06",
            "B07",
            "B8A",
            "B11",
            "B12"
          ],
          "dtype": "uint16",
          "zoom_offset": -1
        },
        {
          "bands": [
            "B01",
            "B09",
            "B10"
          ],
          "dtype": "uint16",
          "zoom_offset": -2
        }
      ],
      "type": "raster"
    },
    "sentinel2_c": {
      "alias": "sentinel2",
      "band_sets": [
        {
          "bands": [
            "B02",
            "B03",
            "B04",
            "B08"
          ],
          "dtype": "uint16"
        },
        {
          "bands": [
            "B05",
            "B06",
            "B07",
            "B8A",
            "B11",
            "B12"
          ],
          "dtype": "uint16",
          "zoom_offset": -1
        },
        {
          "bands": [
            "B01",
            "B09",
            "B10"
          ],
          "dtype": "uint16",
          "zoom_offset": -2
        }
      ],
      "data_source": {
        "harmonize": true,
        "index_cache_dir": "cache/sentinel2",
        "max_time_delta": "1d",
        "modality": "L1C",
        "name": "rslearn.data_sources.gcp_public_data.Sentinel2",
        "query_config": {
          "max_matches": 2,
          "space_mode": "CONTAINS"
        },
        "sort_by": "cloud_cover",
        "time_offset": "-180d",
        "use_rtree_index": false
      },
      "type": "raster"
    },
    "sentinel2_c.1": {
>>>>>>> cb04f2d0
      "band_sets": [
        {
          "bands": [
            "B02",
            "B03",
            "B04",
            "B08"
          ],
          "dtype": "uint16"
        },
        {
          "bands": [
            "B05",
            "B06",
            "B07",
            "B8A",
            "B11",
            "B12"
          ],
          "dtype": "uint16",
          "zoom_offset": -1
        },
        {
          "bands": [
            "B01",
            "B09",
            "B10"
          ],
          "dtype": "uint16",
          "zoom_offset": -2
        }
      ],
      "data_source": {
        "harmonize": true,
        "index_cache_dir": "cache/sentinel2",
        "max_time_delta": "1d",
        "modality": "L1C",
        "name": "rslearn.data_sources.gcp_public_data.Sentinel2",
        "query_config": {
          "max_matches": 2,
          "space_mode": "CONTAINS"
        },
        "sort_by": "cloud_cover",
        "time_offset": "-180d",
        "use_rtree_index": false
      },
      "type": "raster"
    }
  },
  "tile_store": {
    "name": "file",
    "root_dir": "tiles"
  }
}<|MERGE_RESOLUTION|>--- conflicted
+++ resolved
@@ -22,10 +22,7 @@
       "type": "vector"
     },
     "sentinel2_a": {
-<<<<<<< HEAD
-=======
       "alias": "sentinel2",
->>>>>>> cb04f2d0
       "band_sets": [
         {
           "bands": [
@@ -73,64 +70,6 @@
       },
       "type": "raster"
     },
-<<<<<<< HEAD
-    "sentinel2_b": {
-      "alias": "sentinel2",
-=======
-    "sentinel2_a.1": {
->>>>>>> cb04f2d0
-      "band_sets": [
-        {
-          "bands": [
-            "B02",
-            "B03",
-            "B04",
-            "B08"
-          ],
-          "dtype": "uint16"
-        },
-        {
-          "bands": [
-            "B05",
-            "B06",
-            "B07",
-            "B8A",
-            "B11",
-            "B12"
-          ],
-          "dtype": "uint16",
-          "zoom_offset": -1
-        },
-        {
-          "bands": [
-            "B01",
-            "B09",
-            "B10"
-          ],
-          "dtype": "uint16",
-          "zoom_offset": -2
-        }
-      ],
-      "data_source": {
-        "harmonize": true,
-        "index_cache_dir": "cache/sentinel2",
-        "max_time_delta": "1d",
-        "modality": "L1C",
-        "name": "rslearn.data_sources.gcp_public_data.Sentinel2",
-        "query_config": {
-          "max_matches": 2,
-          "space_mode": "CONTAINS"
-        },
-        "sort_by": "cloud_cover",
-        "time_offset": "-90d",
-        "use_rtree_index": false
-      },
-      "type": "raster"
-    },
-<<<<<<< HEAD
-    "sentinel2_c": {
-      "alias": "sentinel2",
-=======
     "sentinel2_b": {
       "alias": "sentinel2",
       "band_sets": [
@@ -181,93 +120,8 @@
       },
       "type": "raster"
     },
-    "sentinel2_b.1": {
-      "band_sets": [
-        {
-          "bands": [
-            "B02",
-            "B03",
-            "B04",
-            "B08"
-          ],
-          "dtype": "uint16"
-        },
-        {
-          "bands": [
-            "B05",
-            "B06",
-            "B07",
-            "B8A",
-            "B11",
-            "B12"
-          ],
-          "dtype": "uint16",
-          "zoom_offset": -1
-        },
-        {
-          "bands": [
-            "B01",
-            "B09",
-            "B10"
-          ],
-          "dtype": "uint16",
-          "zoom_offset": -2
-        }
-      ],
-      "type": "raster"
-    },
     "sentinel2_c": {
       "alias": "sentinel2",
-      "band_sets": [
-        {
-          "bands": [
-            "B02",
-            "B03",
-            "B04",
-            "B08"
-          ],
-          "dtype": "uint16"
-        },
-        {
-          "bands": [
-            "B05",
-            "B06",
-            "B07",
-            "B8A",
-            "B11",
-            "B12"
-          ],
-          "dtype": "uint16",
-          "zoom_offset": -1
-        },
-        {
-          "bands": [
-            "B01",
-            "B09",
-            "B10"
-          ],
-          "dtype": "uint16",
-          "zoom_offset": -2
-        }
-      ],
-      "data_source": {
-        "harmonize": true,
-        "index_cache_dir": "cache/sentinel2",
-        "max_time_delta": "1d",
-        "modality": "L1C",
-        "name": "rslearn.data_sources.gcp_public_data.Sentinel2",
-        "query_config": {
-          "max_matches": 2,
-          "space_mode": "CONTAINS"
-        },
-        "sort_by": "cloud_cover",
-        "time_offset": "-180d",
-        "use_rtree_index": false
-      },
-      "type": "raster"
-    },
-    "sentinel2_c.1": {
->>>>>>> cb04f2d0
       "band_sets": [
         {
           "bands": [
