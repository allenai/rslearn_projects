--- conflicted
+++ resolved
@@ -1,9 +1,5 @@
 FROM pytorch/pytorch:2.5.0-cuda11.8-cudnn9-runtime@sha256:d15e9803095e462e351f097fb1f5e7cdaa4f5e855d7ff6d6f36ec4c2aa2938ea
-<<<<<<< HEAD
-# rslearn requires a newer version of torch than rslearn projects
-=======
 
->>>>>>> 3abe564b
 RUN apt update
 RUN apt install -y libpq-dev ffmpeg libsm6 libxext6 git
 
@@ -27,11 +23,8 @@
 # Copy rslearn_projects.
 # For now we don't install it and instead just use PYTHONPATH.
 ENV PYTHONPATH="${PYTHONPATH}:."
-<<<<<<< HEAD
+
 COPY /. /opt/rslearn_projects/
 # install rslp package
 RUN pip install --no-cache-dir /opt/rslearn_projects
-=======
-COPY . /opt/rslearn_projects/
->>>>>>> 3abe564b
 WORKDIR /opt/rslearn_projects