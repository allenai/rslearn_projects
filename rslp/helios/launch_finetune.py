"""Launch Helios fine-tuning experiments."""

import json
import os
import subprocess  # nosec
import tempfile
from pathlib import Path
import yaml
from rslp.log_utils import get_logger

DEFAULT_RSLP_PROJECT = "helios_finetuning"
CONFIG_BASE_DIR = Path("data/helios")
EVAL_BASE_DIR = "helios/eval_sweeps"

logger = get_logger(__name__)


def launch_finetune(
    helios_checkpoint_path: str,
    experiment_id: str,
    image_name: str,
    encoder_embedding_size: int,
    patch_size: int,
    cluster: "list[str]",
    config_paths: "list[str]",
    rslp_project: str = DEFAULT_RSLP_PROJECT,
    gpus: int = 1,
    priority: str = "high",
    retries: int = 0,
    mode: str = "fit",
<<<<<<< HEAD
=======
    profiler: "str | None" = None,
    local: bool = False,
    do_eval: bool = False,
>>>>>>> e8f436d4
) -> None:
    """Launch Helios fine-tuning experiments.

    Args:
        helios_checkpoint_path: path to Helios checkpoint to fine-tune from.
        experiment_id: the experiment name.
        image_name: what Beaker image to use.
        encoder_embedding_size: the embedding size of the encoder.
        patch_size: the patch size to use.
        cluster: see beaker_train.
        config_paths: list of configuration files to use. Later config files override
            earlier configs in the list.
        rslp_project: optional override for W&B project to use.
        gpus: how many GPUs to assign in the Beaker job.
        priority: what priority to use.
        retries: Beaker job retries.
        mode: Mode to run the model ('fit', 'validate', 'test', or 'predict').
<<<<<<< HEAD
=======
        profiler: Profiler to use for training. Can be 'simple' or 'advanced'.
        local: Whether to run the command locally instead of spawning a Beaker job.
        do_eval: Whether to just run evals.
>>>>>>> e8f436d4
    """
    # Go into each config file (including the base ones) and make replacements as
    # needed.
    # I can't figure out how to override Helios checkpoint_path from
    # command-line since it appears in a list, so instead we create a copy
    # of all these configuration files in a temporary directory.
    with tempfile.TemporaryDirectory(dir=".") as tmp_dir:
        weka_mounts = [
            dict(bucket_name="dfive-default", mount_path="/weka/dfive-default")
        ]
        full_eval_dir = os.path.join(weka_mounts[0]["mount_path"], EVAL_BASE_DIR)
        os.makedirs(full_eval_dir, exist_ok=True)

        # Need to use relative path from rslearn_projects folder since the config file
        # will be copied into the Beaker experiment's rslearn_projects copy.
        tmp_dir = os.path.relpath(tmp_dir)

        tmp_config_fnames: list[str] = []
        for config_idx, cur_config_fname in enumerate(config_paths):
            # Load the config file as string for template substitution
            with open(cur_config_fname) as f:
                config_str = f.read()

            config_str = config_str.replace("{CHECKPOINT_PATH}", helios_checkpoint_path)
            config_str = config_str.replace("{PATCH_SIZE}", str(patch_size))
            config_str = config_str.replace("{256/PATCH_SIZE}", str(256 // patch_size))
            config_str = config_str.replace("{128/PATCH_SIZE}", str(128 // patch_size))
            config_str = config_str.replace(
                "{ENCODER_EMBEDDING_SIZE}", str(encoder_embedding_size)
            )

            # String to yaml to add test metrics file key
            config = yaml.safe_load(config_str)
            if do_eval and "model" in config and "init_args" in config["model"]:
                model_name = "_".join(helios_checkpoint_path.split(os.path.sep)[-2:])  # "modelname_stepX"
                eval_task = "__".join(config_paths[0].split(os.path.sep)[-2:]).strip(".yaml")
                path = os.path.join(full_eval_dir, f"{model_name}__{eval_task}.json")
                config["model"]["init_args"]["metrics_file"] = path
                logger.info(f"Saving test metrics to {path}")

            # Save the config file to the temporary directory
            tmp_config_fname = os.path.join(
                tmp_dir, f"{experiment_id}_{config_idx}.yaml"
            )
            with open(tmp_config_fname, "w") as f:
                yaml.dump(config, f, default_flow_style=False)
            tmp_config_fnames.append(tmp_config_fname)

        if local:
            # If running locally, assume we are in a gpu session
            # NOTE: assuming that all the args are passed through to the config file and do NOT get 
            # passed through the final call to rslp.rslearn_main (except for profiler)
            args = [
                "python",
                "-m",
                "rslp.rslearn_main",
                "model",
                "fit" if not do_eval else "validate"
            ]
            paths = []
            for i, _ in enumerate(config_paths):
                args.append("--config")
                path = f"{tmp_dir}/{experiment_id}_{i}.yaml"
                paths.append(path)
                args.append(path)

<<<<<<< HEAD
        # OK now we can prepare all the command-line arguments to beaker_train.
        args = [
            "python",
            "-m",
            "rslp.main",
            "common",
            "beaker_train",
            "--mode",
            mode,
            "--config_paths",
            json.dumps(tmp_config_fnames),
            "--image_name",
            image_name,
            "--cluster",
            json.dumps(cluster),
            "--weka_mounts",
            json.dumps(weka_mounts),
            "--gpus",
            str(gpus),
            "--project_id",
            rslp_project,
            "--experiment_id",
            experiment_id,
            "--priority",
            priority,
            "--retries",
            str(retries),
        ]
        logger.info(f"Launching job by running: {args}")
        subprocess.check_call(args)  # nosec
=======
            args.extend([
                "--rslp_experiment",
                experiment_id,
                "--rslp_project",
                rslp_project
            ])

            if profiler:
                args.append("--profiler")
                args.append(profiler)
            args.append("--autoresume=true")

            print("=" * 80)
            print("DEBUG: Command being spawned:")
            print(" ".join(args))
            print("=" * 80)

            if local:
                env = os.environ.copy()
                env["RSLP_LOCAL"] = "1"
            
            # Monkeypatch paths that are hardcoded in the config files
            for path in paths:
                with open(path, "r") as f:
                    string = f.read()
                string = string.replace("/opt/", "./")
                with open(path, "w") as f:
                    f.write(string)

            # input("Press Enter to continue...")
            subprocess.check_call(args, env=env)

        else:
            if do_eval:
                raise NotImplementedError("Eval mode not supported for Beaker job")

            extra_args = []
            if profiler:
                extra_args.extend(["--profiler", profiler])
                
            args = [
                "python",
                "-m",
                "rslp.main",
                "common",
                "beaker_train",
                "--mode",
                mode,
                "--config_paths",
                json.dumps(tmp_config_fnames),
                "--image_name",
                image_name,
                "--cluster",
                json.dumps(cluster),
                "--weka_mounts",
                json.dumps(weka_mounts),
                "--gpus",
                str(gpus),
                "--project_id",
                rslp_project,
                "--experiment_id",
                experiment_id,
                "--priority",
                priority,
                "--retries",
                str(retries),
            ]
            if extra_args:
                args.extend(["--extra_args", json.dumps(extra_args)])
            logger.info(f"Launching job by running: {args}")
            subprocess.check_call(args)  # nosec
>>>>>>> e8f436d4
<|MERGE_RESOLUTION|>--- conflicted
+++ resolved
@@ -28,12 +28,9 @@
     priority: str = "high",
     retries: int = 0,
     mode: str = "fit",
-<<<<<<< HEAD
-=======
     profiler: "str | None" = None,
     local: bool = False,
     do_eval: bool = False,
->>>>>>> e8f436d4
 ) -> None:
     """Launch Helios fine-tuning experiments.
 
@@ -51,12 +48,9 @@
         priority: what priority to use.
         retries: Beaker job retries.
         mode: Mode to run the model ('fit', 'validate', 'test', or 'predict').
-<<<<<<< HEAD
-=======
         profiler: Profiler to use for training. Can be 'simple' or 'advanced'.
         local: Whether to run the command locally instead of spawning a Beaker job.
         do_eval: Whether to just run evals.
->>>>>>> e8f436d4
     """
     # Go into each config file (including the base ones) and make replacements as
     # needed.
@@ -123,38 +117,6 @@
                 paths.append(path)
                 args.append(path)
 
-<<<<<<< HEAD
-        # OK now we can prepare all the command-line arguments to beaker_train.
-        args = [
-            "python",
-            "-m",
-            "rslp.main",
-            "common",
-            "beaker_train",
-            "--mode",
-            mode,
-            "--config_paths",
-            json.dumps(tmp_config_fnames),
-            "--image_name",
-            image_name,
-            "--cluster",
-            json.dumps(cluster),
-            "--weka_mounts",
-            json.dumps(weka_mounts),
-            "--gpus",
-            str(gpus),
-            "--project_id",
-            rslp_project,
-            "--experiment_id",
-            experiment_id,
-            "--priority",
-            priority,
-            "--retries",
-            str(retries),
-        ]
-        logger.info(f"Launching job by running: {args}")
-        subprocess.check_call(args)  # nosec
-=======
             args.extend([
                 "--rslp_experiment",
                 experiment_id,
@@ -225,5 +187,4 @@
             if extra_args:
                 args.extend(["--extra_args", json.dumps(extra_args)])
             logger.info(f"Launching job by running: {args}")
-            subprocess.check_call(args)  # nosec
->>>>>>> e8f436d4
+            subprocess.check_call(args)  # nosec