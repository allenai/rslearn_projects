"""Helios model wrapper for fine-tuning in rslearn."""

import json
from contextlib import nullcontext
from typing import Any

import torch
from einops import rearrange
from helios.data.constants import Modality
from helios.nn.flexihelios import TokensAndMasks
from helios.train.masking import MaskedHeliosSample, MaskValue
from olmo_core.config import Config
from olmo_core.distributed.checkpoint import load_model_and_optim_state

from rslp.log_utils import get_logger

logger = get_logger(__name__)

MODALITY_NAMES = [
    "sentinel2_l2a",
    "sentinel1",
    "worldcover",
    "openstreetmap_raster",
    "landsat",
]

AUTOCAST_DTYPE_MAP = {
    "bfloat16": torch.bfloat16,
    "float16": torch.float16,
    "float32": torch.float32,
}


class Helios(torch.nn.Module):
    """A wrapper to support the Helios model."""

    def __init__(
        self,
        checkpoint_path: str,
        selector: list[str | int] = [],
        forward_kwargs: dict[str, Any] = {},
        random_initialization: bool = False,
        embedding_size: int | None = None,
        patch_size: int | None = None,
<<<<<<< HEAD
=======
        autocast_dtype: str | None = "bfloat16",
>>>>>>> e9b9aa03
    ):
        """Create a new Helios model.

        Args:
            checkpoint_path: the checkpoint directory to load. It should contain
                config.json file as well as model_and_optim folder.
            selector: an optional sequence of attribute names or list indices to select
                the sub-module that should be applied on the input images.
            forward_kwargs: additional arguments to pass to forward pass besides the
                MaskedHeliosSample.
            random_initialization: whether to skip loading the checkpoint so the
                weights are randomly initialized. In this case, the checkpoint is only
                used to define the model architecture.
            embedding_size: optional embedding size to report via
                get_backbone_channels.
            patch_size: optional patch size to report via get_backbone_channels.
<<<<<<< HEAD
=======
            autocast_dtype: which dtype to use for autocasting, or set None to disable.
>>>>>>> e9b9aa03
        """
        super().__init__()
        self.forward_kwargs = forward_kwargs
        self.embedding_size = embedding_size
        self.patch_size = patch_size
<<<<<<< HEAD
=======

        if autocast_dtype is not None:
            self.autocast_dtype = AUTOCAST_DTYPE_MAP[autocast_dtype]
        else:
            self.autocast_dtype = None
>>>>>>> e9b9aa03

        # Load the model config and initialize it.
        # We avoid loading the train module here because it depends on running within
        # olmo_core.
        with open(f"{checkpoint_path}/config.json") as f:
            config_dict = json.load(f)
            model_config = Config.from_dict(config_dict["model"])

        model = model_config.build()

        # Load the checkpoint.
        if not random_initialization:
            train_module_dir = f"{checkpoint_path}/model_and_optim"
            load_model_and_optim_state(train_module_dir, model)

        # Select just the portion of the model that we actually want to use.
        for part in selector:
            if isinstance(part, str):
                model = getattr(model, part)
            else:
                model = model[part]
        self.model = model

    def forward(self, inputs: list[dict[str, Any]]) -> list[torch.Tensor]:
        """Compute feature maps from the Helios backbone.

        Inputs:
            inputs: input dicts. It should include keys corresponding to the modalities
                that should be passed to the Helios model.
        """
        kwargs = {}
        present_modalities = []
        device = None
        # Handle the case where some modalities are multitemporal and some are not.
        # We assume all multitemporal modalities have the same number of timesteps.
        max_timesteps = 1
        for modality in MODALITY_NAMES:
            if modality not in inputs[0]:
                continue
            present_modalities.append(modality)
            cur = torch.stack([inp[modality] for inp in inputs], dim=0)
            device = cur.device
            # Check if it's single or multitemporal, and reshape accordingly
            num_bands = Modality.get(modality).num_bands
            num_timesteps = cur.shape[1] // num_bands
            max_timesteps = max(max_timesteps, num_timesteps)
            cur = rearrange(cur, "b (t c) h w -> b h w t c", t=num_timesteps)
            kwargs[modality] = cur
            # Create mask array which is BHWTS (without channels but with band sets).
            num_band_sets = len(Modality.get(modality).band_sets)
            mask_shape = cur.shape[0:4] + (num_band_sets,)
            mask = (
                torch.ones(mask_shape, dtype=torch.int32, device=device)
                * MaskValue.ONLINE_ENCODER.value
            )
            kwargs[f"{modality}_mask"] = mask

        # Timestamps is required.
        # Note that only months (0 to 11) are used in Helios position encoding.
        # For now, we assign same timestamps to all inputs, but later we should handle varying timestamps per input.
        timestamps = torch.zeros(
            (len(inputs), max_timesteps, 3), dtype=torch.int32, device=device
        )
        timestamps[:, :, 0] = 1  # day
        timestamps[:, :, 1] = torch.arange(max_timesteps, device=device)[
            None, :
        ]  # month
        timestamps[:, :, 2] = 2024  # year
        kwargs["timestamps"] = timestamps

        sample = MaskedHeliosSample(**kwargs)

<<<<<<< HEAD
        # Currently we assume the provided model always returns a TokensAndMasks
        # object.
        tokens_and_masks: TokensAndMasks = self.model(sample, **self.forward_kwargs)[0]
=======
        # Decide context based on self.autocast_dtype.
        if self.autocast_dtype is None:
            context = nullcontext()
        else:
            assert device is not None
            context = torch.amp.autocast(
                device_type=device.type, dtype=self.autocast_dtype
            )

        with context:
            # Currently we assume the provided model always returns a TokensAndMasks object.
            tokens_and_masks: TokensAndMasks = self.model(
                sample, always_pass_none_mask_to_transformer=True, **self.forward_kwargs
            )[0]
>>>>>>> e9b9aa03

        # Apply temporal/modality pooling so we just have one feature per patch.
        features = []
        for modality in present_modalities:
            modality_features = getattr(tokens_and_masks, modality)
            # Pool over band sets and timesteps (BHWTSC -> BHWC).
            pooled = modality_features.mean(dim=[3, 4])
            # We want BHWC -> BCHW.
            pooled = rearrange(pooled, "b h w c -> b c h w")
            features.append(pooled)
        # Pool over the modalities, so we get one BCHW feature map.
        pooled = torch.stack(features, dim=0).mean(dim=0)
        return [pooled]

    def get_backbone_channels(self) -> list:
        """Returns the output channels of this model when used as a backbone.

        The output channels is a list of (downsample_factor, depth) that corresponds
        to the feature maps that the backbone returns. For example, an element [2, 32]
        indicates that the corresponding feature map is 1/2 the input resolution and
        has 32 channels.

        Returns:
            the output channels of the backbone as a list of (downsample_factor, depth)
            tuples.
        """
        return [(self.patch_size, self.embedding_size)]<|MERGE_RESOLUTION|>--- conflicted
+++ resolved
@@ -42,10 +42,7 @@
         random_initialization: bool = False,
         embedding_size: int | None = None,
         patch_size: int | None = None,
-<<<<<<< HEAD
-=======
         autocast_dtype: str | None = "bfloat16",
->>>>>>> e9b9aa03
     ):
         """Create a new Helios model.
 
@@ -62,23 +59,17 @@
             embedding_size: optional embedding size to report via
                 get_backbone_channels.
             patch_size: optional patch size to report via get_backbone_channels.
-<<<<<<< HEAD
-=======
             autocast_dtype: which dtype to use for autocasting, or set None to disable.
->>>>>>> e9b9aa03
         """
         super().__init__()
         self.forward_kwargs = forward_kwargs
         self.embedding_size = embedding_size
         self.patch_size = patch_size
-<<<<<<< HEAD
-=======
 
         if autocast_dtype is not None:
             self.autocast_dtype = AUTOCAST_DTYPE_MAP[autocast_dtype]
         else:
             self.autocast_dtype = None
->>>>>>> e9b9aa03
 
         # Load the model config and initialize it.
         # We avoid loading the train module here because it depends on running within
@@ -151,11 +142,6 @@
 
         sample = MaskedHeliosSample(**kwargs)
 
-<<<<<<< HEAD
-        # Currently we assume the provided model always returns a TokensAndMasks
-        # object.
-        tokens_and_masks: TokensAndMasks = self.model(sample, **self.forward_kwargs)[0]
-=======
         # Decide context based on self.autocast_dtype.
         if self.autocast_dtype is None:
             context = nullcontext()
@@ -170,7 +156,6 @@
             tokens_and_masks: TokensAndMasks = self.model(
                 sample, always_pass_none_mask_to_transformer=True, **self.forward_kwargs
             )[0]
->>>>>>> e9b9aa03
 
         # Apply temporal/modality pooling so we just have one feature per patch.
         features = []
