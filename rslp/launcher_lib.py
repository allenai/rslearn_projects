"""Utility functions for training job launcher."""

import copy
import os
import shutil
import tempfile
import zipfile
from itertools import product
from typing import Any

import yaml
from upath import UPath

CODE_BLOB_PATH = "projects/{project_id}/{experiment_id}/code.zip"
WANDB_ID_BLOB_PATH = "projects/{project_id}/{experiment_id}/{run_id}wandb_id"
CODE_EXCLUDES = [
    ".git",
    "rslp/__pycache__",
    ".env",
    ".mypy_cache",
    "lightning_logs",
    "test_data",
    "wandb",
    "project_data"
]


def get_project_and_experiment(config_path: str) -> tuple[str, str]:
    """Get the project and experiment IDs from the configuration file.

    Args:
        config_path: the configuration file.

    Returns:
        a tuple (project_id, experiment_id)
    """
    with open(config_path) as f:
        data = yaml.safe_load(f)
    project_id = data["rslp_project"]
    experiment_id = data["rslp_experiment"]
    return project_id, experiment_id


def make_archive(
    zip_filename: str, root_dir: str, exclude_prefixes: list[str] = []
) -> None:
    """Create a zip archive of the contents of root_dir.

    The paths in the zip archive will be relative to root_dir.

    This is similar to shutil.make_archive but it allows specifying a list of prefixes
    that should not be added to the zip archive.

    Args:
        zip_filename: the filename to save archive under.
        root_dir: the directory to create archive of.
        exclude_prefixes: a list of prefixes to exclude from the archive. If the
            relative path of a file from root_dir starts with one of the prefixes, then
            it will not be added to the resulting archive.
    """

    def should_exclude(rel_path: str) -> bool:
        for prefix in exclude_prefixes:
            if rel_path.startswith(prefix):
                return True
        return False

    with zipfile.ZipFile(zip_filename, "w", zipfile.ZIP_DEFLATED) as zipf:
        for root, _, files in os.walk(root_dir):
            for fname in files:
                full_path = os.path.join(root, fname)
                rel_path = os.path.relpath(full_path, start=root_dir)
                if should_exclude(rel_path):
                    continue
                zipf.write(full_path, arcname=rel_path)


def upload_code(project_id: str, experiment_id: str) -> None:
    """Upload code to RSLP_PREFIX that entrypoint should retrieve.

    Called by the launcher.

    Args:
        project_id: the project ID.
        experiment_id: the experiment ID.
    """
    rslp_prefix = UPath(os.environ["RSLP_PREFIX"])
    with tempfile.TemporaryDirectory() as tmpdirname:
        print("creating archive of current code state")
        zip_fname = os.path.join(tmpdirname, "archive.zip")
        make_archive(
            zip_fname,
            root_dir=".",
            exclude_prefixes=CODE_EXCLUDES,
        )
        print("uploading archive")
        project_code_fname = rslp_prefix / CODE_BLOB_PATH.format(
            project_id=project_id, experiment_id=experiment_id
        )
<<<<<<< HEAD
        target_path = rslp_prefix / blob_path
        # Create parent directories if they don't exist
        target_path.parent.mkdir(parents=True, exist_ok=True)
        with open(zip_fname, "rb") as src:
            with target_path.open("wb") as dst:
=======
        project_code_fname.parent.mkdir(parents=True, exist_ok=True)
        with open(zip_fname, "rb") as src:
            with project_code_fname.open("wb") as dst:
>>>>>>> 9310be23
                shutil.copyfileobj(src, dst)
        print("upload complete")


def download_code(project_id: str, experiment_id: str) -> None:
    """Download code from RSLP_PREFIX for this experiment.

    Called by the entrypoint.

    Args:
        project_id: the project ID.
        experiment_id: the experiment ID.
    """
    rslp_prefix = UPath(os.environ["RSLP_PREFIX"])
    with tempfile.TemporaryDirectory() as tmpdirname:
        print("downloading code archive")
        project_code_fname = rslp_prefix / CODE_BLOB_PATH.format(
            project_id=project_id, experiment_id=experiment_id
        )
        zip_fname = os.path.join(tmpdirname, "archive.zip")
        with project_code_fname.open("rb") as src:
            with open(zip_fname, "wb") as dst:
                shutil.copyfileobj(src, dst)
        print("extracting archive")
        shutil.unpack_archive(zip_fname, ".", "zip")
        print("extraction complete", flush=True)


def upload_wandb_id(
    project_id: str, experiment_id: str, run_id: str | None, wandb_id: str
) -> None:
    """Save a W&B run ID to RSLP_PREFIX.

    Args:
        project_id: the project ID.
        experiment_id: the experiment ID.
        run_id: optional run ID (for hyperparameter experiments)
        wandb_id: the W&B run ID.
    """
    rslp_prefix = UPath(os.environ["RSLP_PREFIX"])
    run_id_path = f"{run_id}/" if run_id else ""
    project_wandb_fname = rslp_prefix / WANDB_ID_BLOB_PATH.format(
        project_id=project_id, experiment_id=experiment_id, run_id=run_id_path
    )
<<<<<<< HEAD
    target_path = rslp_prefix / blob_path
    # Create parent directories if they don't exist
    target_path.parent.mkdir(parents=True, exist_ok=True)
    with target_path.open("w") as f:
=======
    project_wandb_fname.parent.mkdir(parents=True, exist_ok=True)
    with project_wandb_fname.open("w") as f:
>>>>>>> 9310be23
        f.write(wandb_id)


def download_wandb_id(
    project_id: str, experiment_id: str, run_id: str | None
) -> str | None:
    """Retrieve W&B run ID from RSLP_PREFIX.

    Args:
        project_id: the project ID.
        experiment_id: the experiment ID.
        run_id: the run ID (for hyperparameter experiments)

    Returns:
        the W&B run ID, or None if it wasn't saved on GCS.
    """
    rslp_prefix = UPath(os.environ["RSLP_PREFIX"])
    run_id_path = f"{run_id}/" if run_id else ""
    project_wandb_fname = rslp_prefix / WANDB_ID_BLOB_PATH.format(
        project_id=project_id, experiment_id=experiment_id, run_id=run_id_path
    )
    if not project_wandb_fname.exists():
        return None
    with project_wandb_fname.open() as f:
        return f.read().strip()


def extract_parameters(
    config: dict, path: list[str] | None = None
) -> list[tuple[list[str], list]]:
    """Recursively extract parameters that have list values.

    Args:
        config: the configuration dictionary.
        path: the current path in the configuration dictionary.

    Returns:
        a list of tuples: (path, list_of_values)
    """
    if path is None:
        path = []
    params = []
    for key, value in config.items():
        current_path = path + [key]
        if isinstance(value, dict):
            params.extend(extract_parameters(value, current_path))
        elif isinstance(value, list):
            params.append((current_path, value))
    return params


def set_in_dict(config: dict, path: list[str], value: Any) -> None:
    """Set a value in a nested configuration dictionary given a path.

    Args:
        config: the configuration dictionary to set the value in.
        path: the path to the value.
        value: the value to set.
    """
    for key in path[:-1]:
        config = config.setdefault(key, {})
    config[path[-1]] = value


def generate_combinations(base_config: dict, hparams_config: dict) -> list[dict]:
    """Generate all combinations of hyperparameters.

    Args:
        base_config: the base configuration dictionary.
        hparams_config: the hyperparameters configuration dictionary.

    Returns:
        a list of dictionaries, each represents a configuration with different hyperparameter values.
    """
    # Extract parameters with list values
    params = extract_parameters(hparams_config)
    if not params:
        return [base_config]
    # Generate all combinations of hyperparameters
    paths, lists = zip(*params)
    combinations = list(product(*lists))
    # Create a new config for each combination
    config_dicts = []
    for combo in combinations:
        new_config = copy.deepcopy(base_config)
        for path, value in zip(paths, combo):
            set_in_dict(new_config, path, value)
        config_dicts.append(new_config)

    return config_dicts


def create_custom_configs(
    config_path: str, hparams_config_path: str, custom_dir: str
) -> dict[str, list[str]]:
    """Create custom configs with different hyperparameter combinations.

    Args:
        config_path: the path to the base config.
        hparams_config_path: the path to the hyperparameters config.
        custom_dir: the directory to save the custom configs to.

    Returns:
        a dictionary mapping run IDs to paths to the custom configs.
    """
    with open(config_path) as f:
        base_config = yaml.safe_load(f)
    with open(hparams_config_path) as f:
        hparams_config = yaml.safe_load(f)
    custom_configs = generate_combinations(base_config, hparams_config)
    configs_paths = {}
    for idx, config in enumerate(custom_configs):
        # Not sure if it's better to add the hyperparameters to the filename
        experiment_id = base_config["rslp_experiment"]
        config_filename = os.path.join(custom_dir, f"{experiment_id}_{idx}.yaml")
        with open(config_filename, "w") as f:
            yaml.dump(config, f)
        configs_paths[f"run_{idx}"] = [config_filename]
    return configs_paths<|MERGE_RESOLUTION|>--- conflicted
+++ resolved
@@ -97,17 +97,9 @@
         project_code_fname = rslp_prefix / CODE_BLOB_PATH.format(
             project_id=project_id, experiment_id=experiment_id
         )
-<<<<<<< HEAD
-        target_path = rslp_prefix / blob_path
-        # Create parent directories if they don't exist
-        target_path.parent.mkdir(parents=True, exist_ok=True)
-        with open(zip_fname, "rb") as src:
-            with target_path.open("wb") as dst:
-=======
         project_code_fname.parent.mkdir(parents=True, exist_ok=True)
         with open(zip_fname, "rb") as src:
             with project_code_fname.open("wb") as dst:
->>>>>>> 9310be23
                 shutil.copyfileobj(src, dst)
         print("upload complete")
 
@@ -152,15 +144,8 @@
     project_wandb_fname = rslp_prefix / WANDB_ID_BLOB_PATH.format(
         project_id=project_id, experiment_id=experiment_id, run_id=run_id_path
     )
-<<<<<<< HEAD
-    target_path = rslp_prefix / blob_path
-    # Create parent directories if they don't exist
-    target_path.parent.mkdir(parents=True, exist_ok=True)
-    with target_path.open("w") as f:
-=======
     project_wandb_fname.parent.mkdir(parents=True, exist_ok=True)
     with project_wandb_fname.open("w") as f:
->>>>>>> 9310be23
         f.write(wandb_id)
 
 
