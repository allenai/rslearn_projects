"""Customized LightningCLI for rslearn_projects."""

import hashlib
import json
import os
import shutil
import sys
import tempfile

import fsspec
import jsonargparse
import wandb
from lightning.pytorch import LightningModule, Trainer
from lightning.pytorch.callbacks import Callback
from lightning.pytorch.cli import SaveConfigCallback
from lightning.pytorch.utilities import rank_zero_only
from rslearn.main import RslearnLightningCLI
from rslearn.train.data_module import RslearnDataModule
from rslearn.train.lightning_module import RslearnLightningModule
from upath import UPath

import rslp.utils.fs  # noqa: F401 (imported but unused)
from rslp import launcher_lib
from rslp.log_utils import get_logger

logger = get_logger(__name__)

CHECKPOINT_DIR = (
    "{rslp_prefix}/projects/{project_id}/{experiment_id}/{run_id}checkpoints/"
)

logger = get_logger(__name__)


def get_cached_checkpoint(checkpoint_fname: UPath) -> str:
    """Get a local cached version of the specified checkpoint.

    If checkpoint_fname is already local, then it is returned. Otherwise, it is saved
    in a deterministic local cache directory under the system temporary directory, and
    the cached filename is returned.

    Note that the cache is not deleted when the program exits.

    Args:
        checkpoint_fname: the potentially non-local checkpoint file to load.

    Returns:
        a local filename containing the same checkpoint.
    """
    is_local = isinstance(
        checkpoint_fname.fs, fsspec.implementations.local.LocalFileSystem
    )
    if is_local:
        return checkpoint_fname.path

    cache_id = hashlib.sha256(str(checkpoint_fname).encode()).hexdigest()
    local_fname = os.path.join(
        tempfile.gettempdir(), "rslearn_cache", "checkpoints", f"{cache_id}.ckpt"
    )

    if os.path.exists(local_fname):
        logger.info(
            "using cached checkpoint for %s at %s", str(checkpoint_fname), local_fname
        )
        return local_fname

    logger.info("caching checkpoint %s to %s", str(checkpoint_fname), local_fname)
    os.makedirs(os.path.dirname(local_fname), exist_ok=True)
    with checkpoint_fname.open("rb") as src:
        with open(local_fname + ".tmp", "wb") as dst:
            shutil.copyfileobj(src, dst)
    os.rename(local_fname + ".tmp", local_fname)

    return local_fname


class SaveWandbRunIdCallback(Callback):
    """Callback to save the wandb run ID to GCS in case of resume."""

    def __init__(
        self,
        project_id: str,
        experiment_id: str,
        run_id: str | None,
        config_str: str | None,
    ) -> None:
        """Create a new SaveWandbRunIdCallback.

        Args:
            project_id: the project ID.
            experiment_id: the experiment ID.
            run_id: the run ID (for hyperparameter experiments)
            config_str: the JSON-encoded configuration of this experiment
        """
        self.project_id = project_id
        self.experiment_id = experiment_id
        self.run_id = run_id
        self.config_str = config_str

    @rank_zero_only
    def on_fit_start(self, trainer: Trainer, pl_module: LightningModule) -> None:
        """Called just before fit starts I think.

        Args:
            trainer: the Trainer object.
            pl_module: the LightningModule object.
        """
        wandb_id = wandb.run.id
        launcher_lib.upload_wandb_id(
            self.project_id, self.experiment_id, self.run_id, wandb_id
        )

        if self.config_str is not None and "rslp_project" not in wandb.config:
            wandb.config.update(json.loads(self.config_str))


class SaveConfigToProjectDirCallback(SaveConfigCallback):
    """Callback to save the configuration to checkpoint directory."""

    def save_config(
        self, trainer: Trainer, pl_module: LightningModule, stage: str
    ) -> None:
        """Save the configuration."""
<<<<<<< HEAD
=======
        # Lightning handles ensuring that this function is only called on rank 0, so we
        # don't need to worry about it ourselves.
        # This is done in the setup function of SaveConfigCallback.
>>>>>>> 9310be23
        run_id = os.environ.get("RSLP_RUN_ID", None)
        run_id_path = f"{run_id}/" if run_id else ""
        checkpoint_dir = UPath(
            CHECKPOINT_DIR.format(
                rslp_prefix=os.environ["RSLP_PREFIX"],
                project_id=self.config.rslp_project,
                experiment_id=self.config.rslp_experiment,
                run_id=run_id_path,
            )
        )
        config_fname = checkpoint_dir / "config.yaml"
        if config_fname.exists():
            return

        config = self.parser.dump(self.config, skip_none=False)
        checkpoint_dir.mkdir(parents=True, exist_ok=True)
        with config_fname.open("w") as f:
            f.write(config)


class CustomLightningCLI(RslearnLightningCLI):
    """Extended LightningCLI to manage cloud checkpointing and wandb run naming.

    This provides AI2-specific configuration that should be used across
    rslearn_projects.
    """

    def add_arguments_to_parser(self, parser: jsonargparse.ArgumentParser) -> None:
        """Add experiment ID argument.

        Args:
            parser: the argument parser
        """
        super().add_arguments_to_parser(parser)
        parser.add_argument(
            "--rslp_project",
            type=str,
            help="A unique name for the project for which this is one experiment.",
            required=True,
        )
        parser.add_argument(
            "--rslp_experiment",
            type=str,
            help="A unique name for this experiment.",
            required=True,
        )
        parser.add_argument(
            "--rslp_description",
            type=str,
            help="Description of the experiment",
            default="",
        )
        parser.add_argument(
            "--autoresume",
            type=bool,
            help="Auto-resume from existing checkpoint",
            default=False,
        )
        parser.add_argument(
            "--load_best",
            type=bool,
            help="Load best checkpoint from GCS for test/predict",
            default=False,
        )
        parser.add_argument(
            "--force_log",
            type=bool,
            help="Log to W&B even for test/predict",
            default=False,
        )
        parser.add_argument(
            "--no_log",
            type=bool,
            help="Disable W&B logging for fit",
            default=False,
        )

    def _get_checkpoint_path(
        self, checkpoint_dir: UPath, load_best: bool = False, autoresume: bool = False
    ) -> str | None:
        """Get path to checkpoint to load from, or None to not restore checkpoint.

        With --load_best=true, we load the best-performing checkpoint. An error is
        thrown if the checkpoint doesn't exist.

        With --autoresume=true, we load last.ckpt if it exists, but proceed with
        default initialization otherwise.

        Otherwise, we do not restore any existing checkpoint (i.e., we use default
        initialization), and throw an error if there is an existing checkpoint.

        When training, it is suggested to use no option (don't expect to restart
        training) or --autoresume=true (if restart is expected, e.g. due to
        preemption). For inference, it is suggested to use --load_best=true.

        Args:
            checkpoint_dir: the directory where checkpoints are stored.
            load_best: whether to load the best performing checkpoint and require a
                checkpoint to exist.
            autoresume: whether to load the checkpoint if it exists but proceed even
                if it does not.

        Returns:
            the path to the checkpoint for setting c.ckpt_path, or None if no
                checkpoint should be restored.
        """
        if load_best:
            # Checkpoints should be either:
            # - last.ckpt
            # - of the form "A=B-C=D-....ckpt" with one key being epoch=X
            # So we want the one with the highest epoch, and only use last.ckpt if
            # it's the only option.
            # User should set save_top_k=1 so there's just one, otherwise we won't
            # actually know which one is the best.
            best_checkpoint = None
            best_epochs = None
            for option in checkpoint_dir.iterdir():
                if not option.name.endswith(".ckpt"):
                    continue

                # Try to see what epochs this checkpoint is at.
                # If it is some other format, then set it 0 so we only use it if it's
                # the only option.
                # If it is last.ckpt then we set it -100 to only use it if there is not
                # even another format like "best.ckpt".
                extracted_epochs = 0
                if option.name == "last.ckpt":
                    extracted_epochs = -100

                parts = option.name.split(".ckpt")[0].split("-")
                for part in parts:
                    kv_parts = part.split("=")
                    if len(kv_parts) != 2:
                        continue
                    if kv_parts[0] != "epoch":
                        continue
                    extracted_epochs = int(kv_parts[1])

                if best_checkpoint is None or extracted_epochs > best_epochs:
                    best_checkpoint = option
                    best_epochs = extracted_epochs

            if best_checkpoint is None:
                raise ValueError(
                    f"load_best enabled but no checkpoint is available in {checkpoint_dir}"
                )

            # Cache the checkpoint so we only need to download once in case we
            # reuse it later.
            # We only cache with --load_best since this is the only scenario where it
            return get_cached_checkpoint(best_checkpoint)

        elif autoresume:
            last_checkpoint_path = checkpoint_dir / "last.ckpt"
            if last_checkpoint_path.exists():
                return last_checkpoint_path
            else:
                return None

        else:
            last_checkpoint_path = checkpoint_dir / "last.ckpt"
            if last_checkpoint_path.exists():
                raise ValueError("autoresume is off but checkpoint already exists")
            else:
                return None

    def before_instantiate_classes(self) -> None:
        """Called before Lightning class initialization."""
        super().before_instantiate_classes()
        subcommand = self.config.subcommand
        c = self.config[subcommand]

        run_id = os.environ.get("RSLP_RUN_ID", None)
        run_id_path = f"{run_id}/" if run_id else ""
        checkpoint_dir = UPath(
            CHECKPOINT_DIR.format(
                rslp_prefix=os.environ["RSLP_PREFIX"],
                project_id=c.rslp_project,
                experiment_id=c.rslp_experiment,
                run_id=run_id_path,
            )
        )

        if (subcommand == "fit" and not c.no_log) or c.force_log:
            # Add and configure WandbLogger as needed.
            if not c.trainer.logger:
                c.trainer.logger = jsonargparse.Namespace(
                    {
                        "class_path": "lightning.pytorch.loggers.WandbLogger",
                        "init_args": jsonargparse.Namespace(),
                    }
                )
            c.trainer.logger.init_args.project = c.rslp_project
            c.trainer.logger.init_args.name = c.rslp_experiment
            if c.rslp_description:
                c.trainer.logger.init_args.notes = c.rslp_description

            # Configure DDP strategy with find_unused_parameters=True
            c.trainer.strategy = jsonargparse.Namespace(
                {
                    "class_path": "lightning.pytorch.strategies.DDPStrategy",
                    "init_args": jsonargparse.Namespace(
                        {"find_unused_parameters": True}
                    ),
                }
            )

        if subcommand == "fit" and not c.no_log:
            # Set the checkpoint directory to canonical GCS location.
            checkpoint_callback = None
            upload_wandb_callback = None
            if "callbacks" in c.trainer:
                for existing_callback in c.trainer.callbacks:
                    if (
                        existing_callback.class_path
                        == "lightning.pytorch.callbacks.ModelCheckpoint"
                    ):
                        checkpoint_callback = existing_callback
                    if existing_callback.class_path == "SaveWandbRunIdCallback":
                        upload_wandb_callback = existing_callback
            else:
                c.trainer.callbacks = []

            if not checkpoint_callback:
                checkpoint_callback = jsonargparse.Namespace(
                    {
                        "class_path": "lightning.pytorch.callbacks.ModelCheckpoint",
                        "init_args": jsonargparse.Namespace(
                            {
                                "save_last": True,
                                "save_top_k": 1,
                                "monitor": "val_loss",
                            }
                        ),
                    }
                )
                c.trainer.callbacks.append(checkpoint_callback)
            checkpoint_callback.init_args.dirpath = str(checkpoint_dir)

            # Save W&B run ID callback.
            if not upload_wandb_callback:
                config_str = json.dumps(
                    c.as_dict(), default=lambda _: "<not serializable>"
                )
                upload_wandb_callback = jsonargparse.Namespace(
                    {
                        "class_path": "SaveWandbRunIdCallback",
                        "init_args": jsonargparse.Namespace(
                            {
                                "project_id": c.rslp_project,
                                "experiment_id": c.rslp_experiment,
                                "run_id": run_id,
                                "config_str": config_str,
                            }
                        ),
                    }
                )
                c.trainer.callbacks.append(upload_wandb_callback)

        checkpoint_path = self._get_checkpoint_path(
            checkpoint_dir, load_best=c.load_best, autoresume=c.autoresume
        )
        if checkpoint_path is not None:
            logger.info(f"found checkpoint to resume from at {checkpoint_path}")
            c.ckpt_path = checkpoint_path

            wandb_id = launcher_lib.download_wandb_id(
                c.rslp_project, c.rslp_experiment, run_id
            )
            if wandb_id and subcommand == "fit":
                logger.info(f"resuming wandb run {wandb_id}")
                c.trainer.logger.init_args.id = wandb_id


def custom_model_handler() -> None:
    """Overrides model_handler in rslearn.main to use CustomLightningCLI.

    It also sets the save_config_callback.
    """
    CustomLightningCLI(
        model_class=RslearnLightningModule,
        datamodule_class=RslearnDataModule,
        args=sys.argv[2:],
        subclass_mode_model=True,
        subclass_mode_data=True,
        save_config_callback=SaveConfigToProjectDirCallback,
        save_config_kwargs={"overwrite": True, "save_to_log_dir": False},
    )<|MERGE_RESOLUTION|>--- conflicted
+++ resolved
@@ -121,12 +121,9 @@
         self, trainer: Trainer, pl_module: LightningModule, stage: str
     ) -> None:
         """Save the configuration."""
-<<<<<<< HEAD
-=======
         # Lightning handles ensuring that this function is only called on rank 0, so we
         # don't need to worry about it ourselves.
         # This is done in the setup function of SaveConfigCallback.
->>>>>>> 9310be23
         run_id = os.environ.get("RSLP_RUN_ID", None)
         run_id_path = f"{run_id}/" if run_id else ""
         checkpoint_dir = UPath(
