--- conflicted
+++ resolved
@@ -12,68 +12,6 @@
 
 DEFAULT_WORKSPACE = "ai2/earth-systems"
 BUDGET = "ai2/prior"
-
-<<<<<<< HEAD
-
-def get_base_env_vars(use_weka_prefix: bool = False) -> list[EnvVar]:
-    """Get basic environment variables that should be common across all Beaker jobs.
-
-    Args:
-        use_weka_prefix: set RSLP_PREFIX to RSLP_WEKA_PREFIX which should be set up to
-            point to Weka. Otherwise it is set to RSLP_PREFIX which could be GCS or
-            Weka.
-    """
-    env_vars = [
-        EnvVar(
-            name="WANDB_API_KEY",  # nosec
-            secret="RSLEARN_WANDB_API_KEY",  # nosec
-        ),
-        EnvVar(
-            name="GOOGLE_APPLICATION_CREDENTIALS",  # nosec
-            value="/etc/credentials/gcp_credentials.json",  # nosec
-        ),
-        EnvVar(
-            name="GOOGLE_CLOUD_PROJECT",  # nosec
-            value="skylight-proto-1",  # nosec
-        ),
-        EnvVar(
-            name="WEKA_ACCESS_KEY_ID",  # nosec
-            secret="RSLEARN_WEKA_KEY",  # nosec
-        ),
-        EnvVar(
-            name="WEKA_SECRET_ACCESS_KEY",  # nosec
-            secret="RSLEARN_WEKA_SECRET",  # nosec
-        ),
-        EnvVar(
-            name="WEKA_ENDPOINT_URL",  # nosec
-            value="https://weka-aus.beaker.org:9000",  # nosec
-        ),
-        EnvVar(
-            name="MKL_THREADING_LAYER",
-            value="GNU",
-        ),
-    ]
-
-    if use_weka_prefix:
-        env_vars.append(
-            EnvVar(
-                name="RSLP_PREFIX",
-                value=os.environ["RSLP_WEKA_PREFIX"],
-            )
-        )
-    else:
-        env_vars.append(
-            EnvVar(
-                name="RSLP_PREFIX",
-                value=os.environ["RSLP_PREFIX"],
-            )
-        )
-    return env_vars
-=======
-# I should make a docker image specifc to this project
-# Need to add the following functionality
-# upload a specified image
->>>>>>> f35765db
 
 
 def launch_job(
