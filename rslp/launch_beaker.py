"""Launch train jobs on Beaker."""

import argparse
import os
import shutil
import uuid

import dotenv
from beaker import Beaker, Constraints, EnvVar, ExperimentSpec, Priority, TaskResources

from rslp import launcher_lib
<<<<<<< HEAD

DEFAULT_WORKSPACE = "ai2/earth-systems"
BUDGET = "ai2/prior"
=======
from rslp.utils.beaker import (
    DEFAULT_BUDGET,
    DEFAULT_WORKSPACE,
    create_gcp_credentials_mount,
    get_base_env_vars,
)
>>>>>>> b8d45af9


def launch_job(
    config_path: str,
    image_name: str,
    hparams_config_path: str | None = None,
    mode: str = "fit",
    run_id: str = "",
    workspace: str = DEFAULT_WORKSPACE,
    username: str | None = None,
    gpus: int = 1,
    shared_memory: str = "256GiB",
) -> None:
    """Launch training for the specified config on Beaker.

    Args:
        config_path: the relative path from rslearn_projects/ to the YAML configuration
            file.
        image_name: the name of the Beaker image to use for the job.
        hparams_config_path: the relative path from rslearn_projects/ to the YAML configuration
            file containing the hyperparameters to be combined with the base config.
        mode: Mode to run the model ('fit', 'validate', 'test', or 'predict').
        run_id: The run ID to associate with this job.
        workspace: the Beaker workspace to run the job in.
        username: optional W&B username to associate with the W&B run for this job.
        gpus: number of GPUs to use.
        shared_memory: shared memory resource string to use, e.g. "256GiB".
    """
    hparams_configs_dir = None

    if hparams_config_path:
        config_dir = os.path.dirname(config_path)
        hparams_configs_dir = os.path.join(config_dir, "hparams_configs")
        os.makedirs(hparams_configs_dir, exist_ok=True)
        config_paths = launcher_lib.create_custom_configs(
            config_path, hparams_config_path, hparams_configs_dir
        )
    else:
        # run_id can be specified in predict jobs
        config_paths = {run_id: config_path}

    project_id, experiment_id = launcher_lib.get_project_and_experiment(config_path)
    launcher_lib.upload_code(project_id, experiment_id)

    if hparams_configs_dir is not None:
        shutil.rmtree(hparams_configs_dir)

    beaker = Beaker.from_env(default_workspace=workspace)

    for run_id, config_path in config_paths.items():
        with beaker.session():
            env_vars = get_base_env_vars()
            env_vars.extend(
                [
                    EnvVar(
                        name="RSLP_PROJECT",  # nosec
                        value=project_id,
                    ),
                    EnvVar(
                        name="RSLP_EXPERIMENT",
                        value=experiment_id,
                    ),
                    EnvVar(
                        name="RSLP_RUN_ID",
                        value=run_id,
                    ),
                ]
            )
            if username:
                env_vars.append(
                    EnvVar(
                        name="WANDB_USERNAME",
                        value=username,
                    )
                )
            spec = ExperimentSpec.new(
                budget=DEFAULT_BUDGET,
                description=f"{project_id}/{experiment_id}/{run_id}",
                beaker_image=image_name,
                priority=Priority.high,
                command=["python", "-m", "rslp.docker_entrypoint"],
                arguments=[
                    "model",
                    mode,
                    "--config",
                    config_path,
                    "--autoresume=true",
                ],
                constraints=Constraints(
                    cluster=["ai2/jupiter-cirrascale-2", "ai2/augusta-google-1"]
                ),
                preemptible=True,
                datasets=[create_gcp_credentials_mount()],
                env_vars=env_vars,
                resources=TaskResources(gpu_count=gpus, shared_memory=shared_memory),
            )
            unique_id = str(uuid.uuid4())[0:8]
            beaker.experiment.create(f"{project_id}_{experiment_id}_{unique_id}", spec)


if __name__ == "__main__":
    dotenv.load_dotenv()
    parser = argparse.ArgumentParser(
        description="Launch beaker experiment for rslearn_projects",
    )
    parser.add_argument(
        "--config_path",
        type=str,
        help="Path to configuration file relative to rslearn_projects repository root",
        required=True,
    )
    parser.add_argument(
        "--image_name",
        type=str,
        help="Name of the Beaker image to use for the job",
        required=True,
    )
    parser.add_argument(
        "--hparams_config_path",
        type=str,
        help="Path to hyperparameters configuration file relative to rslearn_projects repository root",
        required=False,
        default=None,
    )
    parser.add_argument(
        "--mode",
        type=str,
        choices=["fit", "validate", "test", "predict"],
        help="Mode to run the model ('fit', 'validate', 'test', or 'predict')",
        required=False,
        default="fit",
    )
    parser.add_argument(
        "--run_id",
        type=str,
        help="The run ID to associate with this job, used to specify an existing run on GCS",
        required=False,
        default="",
    )
    parser.add_argument(
        "--workspace",
        type=str,
        help="Which workspace to run the experiment in",
        default=DEFAULT_WORKSPACE,
    )
    parser.add_argument(
        "--username",
        type=str,
        help="Associate a W&B user with this run in W&B",
        default=None,
    )
    parser.add_argument(
        "--gpus",
        type=int,
        help="Number of GPUs",
        default=1,
    )
    parser.add_argument(
        "--shared_memory",
        type=str,
        help="Shared memory",
        default="256GiB",
    )
    args = parser.parse_args()
    launch_job(
        config_path=args.config_path,
        image_name=args.image_name,
        hparams_config_path=args.hparams_config_path,
        mode=args.mode,
        run_id=args.run_id,
        workspace=args.workspace,
        username=args.username,
        gpus=args.gpus,
        shared_memory=args.shared_memory,
    )<|MERGE_RESOLUTION|>--- conflicted
+++ resolved
@@ -9,18 +9,12 @@
 from beaker import Beaker, Constraints, EnvVar, ExperimentSpec, Priority, TaskResources
 
 from rslp import launcher_lib
-<<<<<<< HEAD
-
-DEFAULT_WORKSPACE = "ai2/earth-systems"
-BUDGET = "ai2/prior"
-=======
 from rslp.utils.beaker import (
     DEFAULT_BUDGET,
     DEFAULT_WORKSPACE,
     create_gcp_credentials_mount,
     get_base_env_vars,
 )
->>>>>>> b8d45af9
 
 
 def launch_job(
