--- conflicted
+++ resolved
@@ -3,44 +3,16 @@
 import argparse
 import importlib
 import sys
-<<<<<<< HEAD
 from datetime import datetime
-from pathlib import Path
 
 import dotenv
 import jsonargparse
 import jsonargparse.typing
-from jsonargparse import ActionConfigFile
-=======
-
-import dotenv
-import jsonargparse
->>>>>>> 2aa3ab3c
 
 from rslp.log_utils import get_logger
 from rslp.utils.mp import init_mp
 
 logger = get_logger(__name__)
-
-
-<<<<<<< HEAD
-class RelativePathActionConfigFile(ActionConfigFile):
-    """Custom action to handle relative paths to config files."""
-
-    def __call__(
-        self,
-        parser: jsonargparse.ArgumentParser,
-        namespace: argparse.Namespace,
-        values: str,
-        option_string: str | None = None,
-    ) -> None:
-        """Convert relative paths to absolute before loading config."""
-        if not str(values).startswith(("/", "gs://")):
-            repo_root = (
-                Path(__file__).resolve().parents[1]
-            )  # Go up to rslearn_projects root
-            values = str(repo_root / values)
-        super().__call__(parser, namespace, values, option_string)
 
 
 def datetime_serializer(v: datetime) -> str:
@@ -79,14 +51,9 @@
     workflow_fn = module.workflows[workflow]
     logger.info(f"running {workflow} for {project}")
     logger.info(f"args: {args}")
-
-    # Enable relative path support for config files
-    jsonargparse.set_config_read_mode("default")
     jsonargparse.CLI(workflow_fn, args=args)
 
 
-=======
->>>>>>> 2aa3ab3c
 def main() -> None:
     """Main entrypoint function for rslp."""
     dotenv.load_dotenv()
@@ -94,16 +61,7 @@
     parser.add_argument("project", help="The project to execute a workflow for.")
     parser.add_argument("workflow", help="The name of the workflow.")
     args = parser.parse_args(args=sys.argv[1:3])
-<<<<<<< HEAD
     run_workflow(args.project, args.workflow, sys.argv[3:])
-=======
-
-    module = importlib.import_module(f"rslp.{args.project}")
-    workflow_fn = module.workflows[args.workflow]
-    logger.info(f"running {args.workflow} for {args.project}")
-    logger.info(f"args: {sys.argv[3:]}")
-    jsonargparse.CLI(workflow_fn, args=sys.argv[3:])
->>>>>>> 2aa3ab3c
 
 
 if __name__ == "__main__":
