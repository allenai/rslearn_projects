"""Sentinel-2 vessel prediction pipeline."""

import json
import shutil
from typing import Any

from PIL import Image
from rslearn.const import WGS84_PROJECTION
from rslearn.data_sources import Item, data_source_from_config
from rslearn.data_sources.gcp_public_data import Sentinel2
from rslearn.dataset import Dataset, Window, WindowLayerData
from rslearn.utils.get_utm_ups_crs import get_utm_ups_projection
from rslearn.utils.raster_format import GeotiffRasterFormat
from rslearn.utils.vector_format import GeojsonVectorFormat
from upath import UPath

from rslp.log_utils import get_logger
from rslp.utils.filter import NearInfraFilter
from rslp.utils.rslearn import (
    ApplyWindowsArgs,
    IngestArgs,
    MaterializeArgs,
    MaterializePipelineArgs,
    PrepareArgs,
    materialize_dataset,
    run_model_predict,
)
from rslp.vessels import VesselDetection

logger = get_logger(__name__)

# Name to use for source attribute in VesselDetection.
SENTINEL2_SOURCE = "sentinel2"

# Name to use in rslearn dataset for layer containing Sentinel-2 images.
SENTINEL2_LAYER_NAME = "sentinel2"

# Name of layer containing the output.
OUTPUT_LAYER_NAME = "output"

DATASET_CONFIG = "data/sentinel2_vessels/config.json"
DETECT_MODEL_CONFIG = "data/sentinel2_vessels/config.yaml"

SENTINEL2_RESOLUTION = 10
CROP_WINDOW_SIZE = 64

# Distance threshold for near marine infrastructure filter in km.
# 0.05 km = 50 m
INFRA_DISTANCE_THRESHOLD = 0.05


class PredictionTask:
    """A task to predict vessels in one Sentinel-2 scene."""

    def __init__(
        self,
        scene_id: str,
        json_path: str | None = None,
        crop_path: str | None = None,
        geojson_path: str | None = None,
    ):
        """Create a new PredictionTask.

        Args:
            scene_id: the Sentinel-2 scene ID.
            json_path: path to write the JSON of vessel detections.
            crop_path: path to write the vessel crop images.
            geojson_path: path to write GeoJSON of detections.
        """
        self.scene_id = scene_id
        self.json_path = json_path
        self.crop_path = crop_path
        self.geojson_path = geojson_path


def get_vessel_detections(
    ds_path: UPath,
    items: list[Item],
) -> list[VesselDetection]:
    """Apply the vessel detector.

    The caller is responsible for setting up the dataset configuration that will obtain
    Sentinel-2 images.

    Args:
        ds_path: the dataset path that will be populated with a new window to apply the
            detector.
        items: the items (scenes) in Sentinel-2 data source to apply the detector on.
    """
    # Create a window corresponding to each item.
    windows: list[Window] = []
    for item in items:
        wgs84_geom = item.geometry.to_projection(WGS84_PROJECTION)
        projection = get_utm_ups_projection(
            wgs84_geom.shp.centroid.x,
            wgs84_geom.shp.centroid.y,
            SENTINEL2_RESOLUTION,
            -SENTINEL2_RESOLUTION,
        )
        dst_geom = item.geometry.to_projection(projection)
        bounds = (
            int(dst_geom.shp.bounds[0]),
            int(dst_geom.shp.bounds[1]),
            int(dst_geom.shp.bounds[2]),
            int(dst_geom.shp.bounds[3]),
        )

        group = "detector_predict"
        window_path = ds_path / "windows" / group / item.name
        window = Window(
            path=window_path,
            group=group,
            name=item.name,
            projection=projection,
            bounds=bounds,
            time_range=item.geometry.time_range,
        )
        window.save()
        windows.append(window)

        layer_data = WindowLayerData(SENTINEL2_LAYER_NAME, [[item.serialize()]])
        window.save_layer_datas({SENTINEL2_LAYER_NAME: layer_data})

    logger.info("Materialize dataset for Sentinel-2 Vessel Detection")
    apply_windows_args = ApplyWindowsArgs(group=group, workers=32)
    materialize_pipeline_args = MaterializePipelineArgs(
        disabled_layers=[],
        prepare_args=PrepareArgs(apply_windows_args=apply_windows_args),
        ingest_args=IngestArgs(
            ignore_errors=False, apply_windows_args=apply_windows_args
        ),
        materialize_args=MaterializeArgs(
            ignore_errors=False, apply_windows_args=apply_windows_args
        ),
    )
    materialize_dataset(ds_path, materialize_pipeline_args)
    for window in windows:
        if not window.is_layer_completed(SENTINEL2_LAYER_NAME):
            raise ValueError(
                f"window {window.name} does not have Sentinel-2 layer completed"
            )

    # Run object detector.
    run_model_predict(DETECT_MODEL_CONFIG, ds_path)

    # Read the detections.
    detections: list[VesselDetection] = []
    for window in windows:
        layer_dir = window.get_layer_dir(OUTPUT_LAYER_NAME)
        features = GeojsonVectorFormat().decode_vector(layer_dir, window.bounds)
        for feature in features:
            geometry = feature.geometry
            score = feature.properties["score"]
            detections.append(
                VesselDetection(
                    source=SENTINEL2_SOURCE,
                    scene_id=window.name,
                    col=int(geometry.shp.centroid.x),
                    row=int(geometry.shp.centroid.y),
                    projection=geometry.projection,
                    score=score,
                    ts=window.time_range[0],
                )
            )

    return detections


def get_vessel_crop_windows(
    ds_path: UPath, detections: list[VesselDetection], items_by_scene: dict[str, Item]
) -> list[Window]:
    """Create a window for each vessel to obtain a cropped image for it.

    Args:
        ds_path: the rslearn dataset path (same one used for object detector -- we will
            put the crop windows in a different group).
        detections: list of vessel detections.
        items_by_scene: scene ID -> Item map, same one used to get the big image to run
            detector over.

    Returns:
        list of windows corresponding to the detection list, where cropped images have
            been materialized.
    """
    # Create the windows.
    group = "crops"
    crop_windows: list[UPath] = []
    for detection in detections:
        window_name = f"{detection.scene_id}_{detection.col}_{detection.row}"
        window_path = Window.get_window_root(ds_path, group, window_name)
        bounds = (
            detection.col - CROP_WINDOW_SIZE // 2,
            detection.row - CROP_WINDOW_SIZE // 2,
            detection.col + CROP_WINDOW_SIZE // 2,
            detection.row + CROP_WINDOW_SIZE // 2,
        )

        # scene_id attribute is always set in sentinel2_vessels.
        assert detection.scene_id is not None
        item = items_by_scene[detection.scene_id]
        window = Window(
            path=window_path,
            group=group,
            name=window_name,
            projection=detection.projection,
            bounds=bounds,
            time_range=item.geometry.time_range,
        )
        window.save()

        layer_data = WindowLayerData(SENTINEL2_LAYER_NAME, [[item.serialize()]])
        window.save_layer_datas({SENTINEL2_LAYER_NAME: layer_data})

        crop_windows.append(window)

    # Materialize the windows.
    apply_windows_args = ApplyWindowsArgs(group=group, workers=32)
    materialize_pipeline_args = MaterializePipelineArgs(
        disabled_layers=[],
        prepare_args=PrepareArgs(apply_windows_args=apply_windows_args),
        ingest_args=IngestArgs(
            ignore_errors=False, apply_windows_args=apply_windows_args
        ),
        materialize_args=MaterializeArgs(
            ignore_errors=False, apply_windows_args=apply_windows_args
        ),
    )
    # Avoid error in case of no detections.
    if len(detections) > 0:
        materialize_dataset(ds_path, materialize_pipeline_args)

    return crop_windows


def predict_pipeline(tasks: list[PredictionTask], scratch_path: str) -> None:
    """Run the Sentinel-2 vessel prediction pipeline.

    Given a Sentinel-2 scene ID, the pipeline produces the vessel detections.
    Specifically, it outputs a CSV containing the vessel detection locations along with
    crops of each detection.

    Args:
        tasks: prediction tasks to execute.
        scratch_path: directory to use to store temporary dataset.
    """
    ds_path = UPath(scratch_path)
    ds_path.mkdir(parents=True, exist_ok=True)

    # Write dataset configuration file (which is set up to get Sentinel-2 images from
    # GCP.)
    with open(DATASET_CONFIG, "rb") as src:
        with (ds_path / "config.json").open("wb") as dst:
            shutil.copyfileobj(src, dst)

    # Determine the bounds and timestamp of this scene using the data source.
    dataset = Dataset(ds_path)
    data_source: Sentinel2 = data_source_from_config(
        dataset.layers[SENTINEL2_LAYER_NAME], dataset.path
    )
    items_by_scene: dict[str, Item] = {}
    tasks_by_scene: dict[str, PredictionTask] = {}
    for task in tasks:
        item = data_source.get_item_by_name(task.scene_id)
        items_by_scene[item.name] = item
        tasks_by_scene[item.name] = task

        # Also make sure crop directory exists here.
        if task.crop_path is not None:
            UPath(task.crop_path).mkdir(parents=True, exist_ok=True)

    # Apply the vessel detection model.
    detections = get_vessel_detections(ds_path, list(items_by_scene.values()))

    # Create and materialize windows that correspond to a crop of each detection.
    crop_windows = get_vessel_crop_windows(ds_path, detections, items_by_scene)

    # Write JSON and crops.
    json_vessels_by_scene: dict[str, list[dict[str, Any]]] = {}
    geojson_vessels_by_scene: dict[str, list[dict[str, Any]]] = {}
    # Populate the dict so all JSONs are written including empty ones (this way their
    # presence can be used to check for task completion).
    for scene_id in tasks_by_scene.keys():
        json_vessels_by_scene[scene_id] = []
        geojson_vessels_by_scene[scene_id] = []

    near_infra_filter = NearInfraFilter(
        infra_distance_threshold=INFRA_DISTANCE_THRESHOLD
    )
    raster_format = GeotiffRasterFormat()
    for detection, crop_window in zip(detections, crop_windows):
        # Apply near infra filter (True -> filter out, False -> keep)
        lon, lat = detection.get_lon_lat()
        if near_infra_filter.should_filter(lon, lat):
            continue

        assert detection.scene_id is not None
        scene_id = detection.scene_id

<<<<<<< HEAD
        # Get RGB crop.
        image_fname = (
            crop_window_path / "layers" / SENTINEL2_LAYER_NAME / "R_G_B" / "geotiff.tif"
        )
        with image_fname.open("rb") as f:
            with rasterio.open(f) as src:
                image = src.read()
        crop_fname = crop_upath / f"{detection.col}_{detection.row}.png"
        with crop_fname.open("wb") as f:
            Image.fromarray(image.transpose(1, 2, 0)).save(f, format="PNG")

        json_vessels_by_scene[scene_id].append(
            dict(
                longitude=lon,
                latitude=lat,
                score=detection.score,
                ts=detection.ts.isoformat(),
                scene_id=scene_id,
                crop_fname=str(crop_fname),
=======
        if tasks_by_scene[scene_id].crop_path is not None:
            crop_upath = UPath(tasks_by_scene[scene_id].crop_path)

            # Get RGB crop.
            raster_dir = crop_window.get_raster_dir(
                SENTINEL2_LAYER_NAME, ["R", "G", "B"]
>>>>>>> a4d4ebfb
            )
            raster_bounds = raster_format.get_raster_bounds(raster_dir)
            image = GeotiffRasterFormat().decode_raster(raster_dir, raster_bounds)

            # And save it under the specified crop path.
            detection.crop_fname = crop_upath / f"{detection.col}_{detection.row}.png"
            with detection.crop_fname.open("wb") as f:
                Image.fromarray(image.transpose(1, 2, 0)).save(f, format="PNG")

        json_vessels_by_scene[scene_id].append(detection.to_dict())
        geojson_vessels_by_scene[scene_id].append(detection.to_feature())

    for scene_id, json_data in json_vessels_by_scene.items():
        if tasks_by_scene[scene_id].json_path is not None:
            json_upath = UPath(tasks_by_scene[scene_id].json_path)
            with json_upath.open("w") as f:
                json.dump(json_data, f)

    for scene_id, geojson_features in geojson_vessels_by_scene.items():
        if tasks_by_scene[scene_id].geojson_path is not None:
            geojson_upath = UPath(tasks_by_scene[scene_id].geojson_path)
            with geojson_upath.open("w") as f:
                json.dump(
                    {
                        "type": "FeatureCollection",
                        "properties": {},
                        "features": geojson_features,
                    },
                    f,
                )<|MERGE_RESOLUTION|>--- conflicted
+++ resolved
@@ -296,34 +296,12 @@
         assert detection.scene_id is not None
         scene_id = detection.scene_id
 
-<<<<<<< HEAD
-        # Get RGB crop.
-        image_fname = (
-            crop_window_path / "layers" / SENTINEL2_LAYER_NAME / "R_G_B" / "geotiff.tif"
-        )
-        with image_fname.open("rb") as f:
-            with rasterio.open(f) as src:
-                image = src.read()
-        crop_fname = crop_upath / f"{detection.col}_{detection.row}.png"
-        with crop_fname.open("wb") as f:
-            Image.fromarray(image.transpose(1, 2, 0)).save(f, format="PNG")
-
-        json_vessels_by_scene[scene_id].append(
-            dict(
-                longitude=lon,
-                latitude=lat,
-                score=detection.score,
-                ts=detection.ts.isoformat(),
-                scene_id=scene_id,
-                crop_fname=str(crop_fname),
-=======
         if tasks_by_scene[scene_id].crop_path is not None:
             crop_upath = UPath(tasks_by_scene[scene_id].crop_path)
 
             # Get RGB crop.
             raster_dir = crop_window.get_raster_dir(
                 SENTINEL2_LAYER_NAME, ["R", "G", "B"]
->>>>>>> a4d4ebfb
             )
             raster_bounds = raster_format.get_raster_bounds(raster_dir)
             image = GeotiffRasterFormat().decode_raster(raster_dir, raster_bounds)
