"""Launch landsat vessel prediction jobs on Beaker."""

import argparse
import hashlib
import json
import uuid

import dotenv
import tqdm
from beaker import (
    Beaker,
    Constraints,
    DataMount,
    DataSource,
    EnvVar,
    ExperimentSpec,
    Priority,
    TaskResources,
)
from upath import UPath

from rslp import launcher_lib
from rslp.launch_beaker import BUDGET, DEFAULT_WORKSPACE, IMAGE_NAME


def launch_job(
    scene_zip_path: str | None = None,
    window_path: str | None = None,
    json_dir: str = "",
    crop_dir: str | None = None,
    scratch_dir: str | None = None,
    use_weka_prefix: bool = False,
) -> None:
    """Launch a job for the landsat scene zip file.

    Args:
        scene_zip_path: the path to the landsat scene zip file.
        window_path: the path to the directory containing the windows.
        json_dir: the path to the directory containing the json files.
        crop_dir (optional): the path to the directory containing the crop files.
        scratch_dir (optional): the path to the directory containing the scratch files.
        use_weka_prefix: whether to use the weka prefix.
    """
    if scene_zip_path:
        job_id = scene_zip_path.split("/")[-1].split(".")[0]
    elif window_path:
        job_id = window_path.split("/")[-1]
    else:
        raise ValueError("No valid path found!")
    beaker = Beaker.from_env(default_workspace=DEFAULT_WORKSPACE)

    # this requires directory paths to end with '/'
    config = {
        "scene_zip_path": scene_zip_path,
        "window_path": window_path,
        "json_path": json_dir + job_id + ".json",
        "scratch_path": scratch_dir + job_id if scratch_dir else None,
        "crop_path": crop_dir + job_id if crop_dir else None,
    }

    with beaker.session():
<<<<<<< HEAD
        env_vars = launcher_lib.get_base_env_vars(use_weka_prefix=use_weka_prefix)

=======
        env_vars = get_base_env_vars(use_weka_prefix=use_weka_prefix)
        # Add AWS credentials for downloading data
        env_vars.append(
            EnvVar(
                name="AWS_ACCESS_KEY_ID",
                secret="AWS_ACCESS_KEY_ID",  # nosec
            )
        )
        env_vars.append(
            EnvVar(
                name="AWS_SECRET_ACCESS_KEY",
                secret="AWS_SECRET_ACCESS_KEY",  # nosec
            )
        )
>>>>>>> 83f9cdd2
        spec = ExperimentSpec.new(
            budget=BUDGET,
            description=f"landsat_vessel_{job_id}",
            beaker_image=IMAGE_NAME,
            command=["python", "-m", "rslp.main"],
            arguments=[
                "landsat_vessels",
                "predict",
                "--config",
                json.dumps(config),
            ],
            constraints=Constraints(
                cluster=[
                    "ai2/prior-elanding",
                    "ai2/jupiter-cirrascale-2",
                    "ai2/neptune-cirrascale",
                ]
            ),
            priority=Priority.low,
            preemptible=True,
            datasets=[
                DataMount(
                    source=DataSource(secret="RSLEARN_GCP_CREDENTIALS"),  # nosec
                    mount_path="/etc/credentials/gcp_credentials.json",  # nosec
                ),
            ],
            env_vars=env_vars,
            resources=TaskResources(gpu_count=1),
        )
        unique_id = str(uuid.uuid4())[0:8]
        beaker.experiment.create(f"landsat_vessel_{job_id}_{unique_id}", spec)


if __name__ == "__main__":
    dotenv.load_dotenv()
    parser = argparse.ArgumentParser(
        description="Launch beaker experiment for landsat prediction jobs",
    )
    parser.add_argument(
        "--zip_dir",
        type=str,
        help="Path to directory containing zip files containing landsat scenes (GCS or WEKA)",
        required=False,
        default=None,
    )
    parser.add_argument(
        "--window_dir",
        type=str,
        help="Path to the directory containing the windows",
        required=False,
        default=None,
    )
    parser.add_argument(
        "--json_dir",
        type=str,
        help="Path to directory containing json files",
        required=True,
    )
    parser.add_argument(
        "--crop_dir",
        type=str,
        help="Path to directory containing crop files",
        required=False,
        default=None,
    )
    parser.add_argument(
        "--scratch_dir",
        type=str,
        help="Path to directory containing scratch files",
        required=False,
        default=None,
    )
    parser.add_argument(
        "--dry_run",
        action="store_true",
        help="Dry run the script",
    )
    args = parser.parse_args()

    use_weka_prefix = "weka://" in args.zip_dir if args.zip_dir else False

    paths = []
    if args.zip_dir:
        try:
            zip_dir_upath = UPath(args.zip_dir)
            paths = list(zip_dir_upath.glob("*.zip"))
        except Exception:
            # using S3 protocol to access WEKA is only supported on ai2 clusters
            # as a workaround for other machines, we load the corresponding gcs bucket first
            # then generate WEKA paths for beaker jobs
            zip_dir_path = UPath(args.zip_dir.replace("weka://dfive-default/", "gs://"))
            zip_paths = list(zip_dir_path.glob("*.zip"))
            paths = [
                str(zip_path).replace("gs://", "weka://dfive-default/")
                for zip_path in zip_paths
            ]
    elif args.window_dir:
        window_dir_upath = UPath(args.window_dir)
        # Only use the validation split of windows
        paths = [
            str(window_path)
            for window_path in window_dir_upath.iterdir()
            if hashlib.sha256(window_path.name.encode()).hexdigest()[0] in ["0", "1"]
        ]
    assert len(paths) > 0, "No valid paths found!"

    if args.dry_run:
        print(f"Dry run: launching job for {paths[0]}")
        launch_job(
            scene_zip_path=str(paths[0]) if args.zip_dir else None,
            window_path=str(paths[0]) if args.window_dir else None,
            json_dir=args.json_dir,
            crop_dir=args.crop_dir,
            scratch_dir=args.scratch_dir,
            use_weka_prefix=use_weka_prefix,
        )
    else:
        for scene_zip_path in tqdm.tqdm(paths, desc="Launching beaker jobs"):
            launch_job(
                scene_zip_path=str(scene_zip_path) if args.zip_dir else None,
                window_path=str(scene_zip_path) if args.window_dir else None,
                json_dir=args.json_dir,
                crop_dir=args.crop_dir,
                scratch_dir=args.scratch_dir,
                use_weka_prefix=use_weka_prefix,
            )<|MERGE_RESOLUTION|>--- conflicted
+++ resolved
@@ -59,11 +59,9 @@
     }
 
     with beaker.session():
-<<<<<<< HEAD
         env_vars = launcher_lib.get_base_env_vars(use_weka_prefix=use_weka_prefix)
 
-=======
-        env_vars = get_base_env_vars(use_weka_prefix=use_weka_prefix)
+
         # Add AWS credentials for downloading data
         env_vars.append(
             EnvVar(
@@ -77,7 +75,6 @@
                 secret="AWS_SECRET_ACCESS_KEY",  # nosec
             )
         )
->>>>>>> 83f9cdd2
         spec = ExperimentSpec.new(
             budget=BUDGET,
             description=f"landsat_vessel_{job_id}",
