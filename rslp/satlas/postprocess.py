"""Postprocessing outputs from Satlas models."""

import json
import multiprocessing
import shutil
import subprocess  # nosec
import tempfile
from typing import Any

import shapely
import tqdm
from rslearn.const import WGS84_PROJECTION
from rslearn.utils.geometry import Projection, STGeometry
from upath import UPath

from rslp.log_utils import get_logger

from .predict_pipeline import Application

<<<<<<< HEAD
# Approximate maximum meters in one degree latitude/longitude.
# Above/below the equator there will be fewer meters.
# This is used to compute the NMS_DISTANCE_THRESHOLD below.
MAX_METERS_PER_DEGREE = 111111

# Threshold on Euclidean distance between lat/lon for NMS.
# We just do Euclidean distance for speed/simplicity since NMS doesn't need to be super
# exact (instead of spherical distance).
NMS_DISTANCE_THRESHOLD = 100 / MAX_METERS_PER_DEGREE

=======
>>>>>>> 2ff2ac8c
# Individual Satlas applications use different category names than the global ones that
# we want to serve. We should adjust this but for now this map helps to rename the
# categories.
APP_CATEGORY_MAPS = {
    Application.MARINE_INFRA: {
        "platform": "offshore_platform",
        "turbine": "offshore_wind_turbine",
    },
    Application.WIND_TURBINE: {
        "turbine": "wind_turbine",
    },
}

logger = get_logger(__name__)


def _get_fc(fname: UPath) -> tuple[UPath, dict[str, Any]]:
    """Read the FeatureCollection from the specified file.

    This is intended to be used as a handler for multiprocessing.

    Args:
        fname: the filename to read.

    Returns:
        a tuple (fname, fc) of the filename and the decoded FeatureCollection JSON.
    """
    with fname.open() as f:
        return fname, json.load(f)


<<<<<<< HEAD
def apply_nms(
    features: list[dict[str, Any]],
    distance_threshold: float,
) -> list[dict[str, Any]]:
    """Apply non-maximum suppression over the points.

    Although we run NMS inside the object detector, we need to run a global NMS again
    because there two levels where we are dividing into patches -- at the global level,
    where we start different prediction tasks for every 32768x32768 patch, and again
    within the tasks, where we process each 2048x2048 sub-patch. So there can be
    redundant detections across these boundaries.

    Args:
        features: the list of JSON Feature objects.
        distance_threshold: the distance threshold to match points.

    Returns:
        new Features with NMS applied.
    """
    # A few multiples of the distance threshold is generally a good grid size.
    grid_index = GridIndex(distance_threshold * 10)

    # Insert features into the index.
    for idx, feat in enumerate(features):
        coordinates = feat["geometry"]["coordinates"]
        box = (coordinates[0], coordinates[1], coordinates[0], coordinates[1])
        grid_index.insert(box, idx)

    # Now we iterate over the features and use the index to identify other features
    # that are nearby. If the other feature has a higher score then we delete the
    # feature.
    good_features = []
    for idx, feat in enumerate(features):
        coordinates = feat["geometry"]["coordinates"]
        # Create search box with distance threshold padding.
        box = (
            coordinates[0] - distance_threshold,
            coordinates[1] - distance_threshold,
            coordinates[0] + distance_threshold,
            coordinates[1] + distance_threshold,
        )
        is_feat_okay = True
        for other_idx in grid_index.query(box):
            other_feat = features[other_idx]
            if idx == other_idx:
                continue
            if feat["properties"]["score"] < other_feat["properties"]["score"]:
                continue
            other_coordinates = other_feat["geometry"]["coordinates"]
            distance = math.sqrt(
                (coordinates[0] - other_coordinates[0]) ** 2
                + (coordinates[1] - other_coordinates[1]) ** 2
            )
            if distance > distance_threshold:
                continue
            is_feat_okay = False
            break

        if is_feat_okay:
            good_features.append(feat)

    return good_features


=======
>>>>>>> 2ff2ac8c
def merge_points(
    application: Application,
    label: str,
    predict_path: str,
    merged_path: str,
    workers: int = 32,
) -> None:
    """Merge Satlas point outputs.

    This merges the outputs across different prediction tasks for this timestamp.

    Args:
        application: the application.
        label: YYYY-MM representation of the time range used for this prediction run.
        predict_path: output path of the prediction pipeline where GeoJSONs from all
            the different tasks have been written.
        merged_path: folder to write merged predictions. The filename will be
            YYYY-MM.geojson.
        workers: number of worker processes.
    """
    predict_upath = UPath(predict_path)
    merged_features = []
    merged_patches: dict[str, list[tuple[int, int]]] = {}

    fnames = [fname for fname in predict_upath.iterdir() if fname.name != "index"]
    p = multiprocessing.Pool(workers)
    outputs = p.imap_unordered(_get_fc, fnames)

    # Get category remapping in case one is specified for this application.
    category_map = APP_CATEGORY_MAPS.get(application, {})

    # Iterate over each of the files produced by a prediction task.
    # We merge both the predicted points along with the valid patches (patches
    # processed by the task that had available input images).
    for fname, cur_fc in tqdm.tqdm(outputs, total=len(fnames)):
        logger.debug("merging points from %s", fname)

        # The projection information may be missing if there are no valid patches.
        # In that case we can skip the file since it has neither valid patches that we
        # need to track nor any predicted points.
        if "crs" not in cur_fc["properties"]:
            # Just do some sanity checks, there should be no features and no valid
            # patches.
            assert len(cur_fc["features"]) == 0
            patch_list = list(cur_fc["properties"]["valid_patches"].values())
            assert len(patch_list) == 1 and len(patch_list[0]) == 0
            continue

        src_projection = Projection.deserialize(cur_fc["properties"])
        crs_str = str(src_projection.crs)

        # We ultimately want to store longitude/latitude but
        # smooth_point_labels_viterbi.go needs to know the projection and x/y so we
        # write them as properties of the feature, while converting the geometry
        # coordinates to WGS84.
        for feat in cur_fc["features"]:
            col, row = feat["geometry"]["coordinates"]
            feat["properties"]["col"] = int(col)
            feat["properties"]["row"] = int(row)
            feat["properties"]["projection"] = crs_str

            src_geom = STGeometry(src_projection, shapely.Point(col, row), None)
            dst_geom = src_geom.to_projection(WGS84_PROJECTION)
            feat["geometry"]["coordinates"] = [dst_geom.shp.x, dst_geom.shp.y]

            category = feat["properties"]["category"]
            if category in category_map:
                feat["properties"]["category"] = category_map[category]

            merged_features.append(feat)

        # Merge the valid patches too, these indicate which portions of the world
        # actually had image content for the current timestep.
        assert len(cur_fc["properties"]["valid_patches"]) == 1
        if crs_str not in merged_patches:
            merged_patches[crs_str] = []
        merged_patches[crs_str].extend(cur_fc["properties"]["valid_patches"][crs_str])

    p.close()

    merged_upath = UPath(merged_path)
    merged_upath.mkdir(parents=True, exist_ok=True)
    merged_fname = merged_upath / f"{label}.geojson"
    with merged_fname.open("w") as f:
        json.dump(
            {
                "type": "FeatureCollection",
                "features": merged_features,
                "properties": {
                    "valid_patches": merged_patches,
                },
            },
            f,
        )


def smooth_points(
    application: Application,
    label: str,
    merged_path: str,
    smoothed_path: str,
) -> None:
    """Smooth the Satlas point outputs.

    It applies Viterbi smoothing that takes into account merged outputs from previous
    time ranges, and uploads the results.

    Args:
        application: the application.
        label: YYYY-MM representation of the time range used for this prediction run.
        merged_path: folder to write merged predictions. The filename will be
            YYYY-MM.geojson.
        smoothed_path: folder to write smoothed predictions. The filename will be
            YYYY-MM.geojson.
    """
    merged_upath = UPath(merged_path)
    # Download the merged prediction history (ending with the one we just wrote) and
    # run smoothing.
    smoothed_upath = UPath(smoothed_path)
    with tempfile.TemporaryDirectory() as tmp_dir:
        tmp_upath = UPath(tmp_dir)
        tmp_merged_dir = tmp_upath / "merged"
        tmp_smoothed_dir = tmp_upath / "smoothed"
        tmp_hist_fname = tmp_upath / "history.geojson"

        tmp_merged_dir.mkdir()
        tmp_smoothed_dir.mkdir()

        labels: list[str] = []
        for merged_fname in merged_upath.iterdir():
            # Get the label like 2024-01 from 2024-01.geojson.
            if not merged_fname.name.endswith(".geojson"):
                continue
            label = merged_fname.name.split(".")[0]

            local_fname = tmp_merged_dir / merged_fname.name
            with merged_fname.open("rb") as src:
                with local_fname.open("wb") as dst:
                    shutil.copyfileobj(src, dst)
            labels.append(label)

        # Sort by YYYY-MM, since the smoothing function expects us to provide all of
        # the labels in temporal order.
        labels.sort()

        # Smoothing is handled by a Go script.
        subprocess.check_call(
            [
                "rslp/satlas/scripts/smooth_point_labels_viterbi",
                "--labels",
                ",".join(labels),
                "--fname",
                (tmp_merged_dir / "LABEL.geojson").path,
                "--out",
                (tmp_smoothed_dir / "LABEL.geojson").path,
                "--hist",
                tmp_hist_fname.path,
            ],
        )  # nosec

        # Now we can upload the smoothed per-timestep files.
<<<<<<< HEAD
=======
        smoothed_upath.mkdir(parents=True, exist_ok=True)
>>>>>>> 2ff2ac8c
        for label in labels:
            src_path = tmp_smoothed_dir / f"{label}.geojson"
            dst_path = smoothed_upath / f"{label}.geojson"
            with src_path.open("rb") as src:
                with dst_path.open("wb") as dst:
                    shutil.copyfileobj(src, dst)

        # The smoothing also produces a history GeoJSON containing all of the points
        # annotated with start/end properties indicating the first and last timesteps
        # when the point was detected. (In this case, points detected over time are
        # merged into a single GeoJSON feature.) So we upload that too.
        # This history file is the one that used to create vector tiles for the web
        # application.
        dst_path = smoothed_upath / "history.geojson"
        with tmp_hist_fname.open("rb") as src:
            with dst_path.open("wb") as dst:
                shutil.copyfileobj(src, dst)<|MERGE_RESOLUTION|>--- conflicted
+++ resolved
@@ -17,19 +17,6 @@
 
 from .predict_pipeline import Application
 
-<<<<<<< HEAD
-# Approximate maximum meters in one degree latitude/longitude.
-# Above/below the equator there will be fewer meters.
-# This is used to compute the NMS_DISTANCE_THRESHOLD below.
-MAX_METERS_PER_DEGREE = 111111
-
-# Threshold on Euclidean distance between lat/lon for NMS.
-# We just do Euclidean distance for speed/simplicity since NMS doesn't need to be super
-# exact (instead of spherical distance).
-NMS_DISTANCE_THRESHOLD = 100 / MAX_METERS_PER_DEGREE
-
-=======
->>>>>>> 2ff2ac8c
 # Individual Satlas applications use different category names than the global ones that
 # we want to serve. We should adjust this but for now this map helps to rename the
 # categories.
@@ -61,73 +48,6 @@
         return fname, json.load(f)
 
 
-<<<<<<< HEAD
-def apply_nms(
-    features: list[dict[str, Any]],
-    distance_threshold: float,
-) -> list[dict[str, Any]]:
-    """Apply non-maximum suppression over the points.
-
-    Although we run NMS inside the object detector, we need to run a global NMS again
-    because there two levels where we are dividing into patches -- at the global level,
-    where we start different prediction tasks for every 32768x32768 patch, and again
-    within the tasks, where we process each 2048x2048 sub-patch. So there can be
-    redundant detections across these boundaries.
-
-    Args:
-        features: the list of JSON Feature objects.
-        distance_threshold: the distance threshold to match points.
-
-    Returns:
-        new Features with NMS applied.
-    """
-    # A few multiples of the distance threshold is generally a good grid size.
-    grid_index = GridIndex(distance_threshold * 10)
-
-    # Insert features into the index.
-    for idx, feat in enumerate(features):
-        coordinates = feat["geometry"]["coordinates"]
-        box = (coordinates[0], coordinates[1], coordinates[0], coordinates[1])
-        grid_index.insert(box, idx)
-
-    # Now we iterate over the features and use the index to identify other features
-    # that are nearby. If the other feature has a higher score then we delete the
-    # feature.
-    good_features = []
-    for idx, feat in enumerate(features):
-        coordinates = feat["geometry"]["coordinates"]
-        # Create search box with distance threshold padding.
-        box = (
-            coordinates[0] - distance_threshold,
-            coordinates[1] - distance_threshold,
-            coordinates[0] + distance_threshold,
-            coordinates[1] + distance_threshold,
-        )
-        is_feat_okay = True
-        for other_idx in grid_index.query(box):
-            other_feat = features[other_idx]
-            if idx == other_idx:
-                continue
-            if feat["properties"]["score"] < other_feat["properties"]["score"]:
-                continue
-            other_coordinates = other_feat["geometry"]["coordinates"]
-            distance = math.sqrt(
-                (coordinates[0] - other_coordinates[0]) ** 2
-                + (coordinates[1] - other_coordinates[1]) ** 2
-            )
-            if distance > distance_threshold:
-                continue
-            is_feat_okay = False
-            break
-
-        if is_feat_okay:
-            good_features.append(feat)
-
-    return good_features
-
-
-=======
->>>>>>> 2ff2ac8c
 def merge_points(
     application: Application,
     label: str,
@@ -289,10 +209,7 @@
         )  # nosec
 
         # Now we can upload the smoothed per-timestep files.
-<<<<<<< HEAD
-=======
         smoothed_upath.mkdir(parents=True, exist_ok=True)
->>>>>>> 2ff2ac8c
         for label in labels:
             src_path = tmp_smoothed_dir / f"{label}.geojson"
             dst_path = smoothed_upath / f"{label}.geojson"
