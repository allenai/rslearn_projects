"""Pipelines common across projects."""

from .beaker_launcher import launch_job
from .worker import launch_workers, worker_pipeline
from .write_file import write_file

workflows = {
    "worker": worker_pipeline,
    "launch": launch_workers,
<<<<<<< HEAD
    "beaker_launcher": launch_job,
=======
    "write_file": write_file,
>>>>>>> cbf1f1e9
}<|MERGE_RESOLUTION|>--- conflicted
+++ resolved
@@ -7,9 +7,6 @@
 workflows = {
     "worker": worker_pipeline,
     "launch": launch_workers,
-<<<<<<< HEAD
     "beaker_launcher": launch_job,
-=======
     "write_file": write_file,
->>>>>>> cbf1f1e9
 }