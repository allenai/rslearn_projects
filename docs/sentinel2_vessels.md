--- conflicted
+++ resolved
@@ -73,26 +73,16 @@
 The version names correspond to the `rslp_experiment` field in the model configuration
 file (`data/sentinel2_vessels/config.yaml`).
 
-<<<<<<< HEAD
-- `data_20240927_satlaspretrain_patch512_00`: initial model.
-- `data_20240213_00`: Some of the windows contained blank images. I re-ingested the
-  dataset and the issue seems to be fixed. The model is re-trained.
-=======
 - `data_20240213_01_add_freezing_and_fix_fpn_restore`: Freeze the pre-trained model for
   the first few epochs before unfreezing.
 - `data_20240213_00`: Some of the windows contained blank images. I re-ingested the
   dataset and the issue seems to be fixed. The model is re-trained.
 - `data_20240927_satlaspretrain_patch512_00`: initial model.
->>>>>>> 48b16458
 
 
 Model Performance
 -----------------
 
-<<<<<<< HEAD
-TODO
-
-=======
 ### data_20240213_01_add_freezing_and_fix_fpn_restore
 
 - Selected threshold: 0.8
@@ -100,7 +90,6 @@
   - Precision: 78.0%
   - Recall: 77.6%
 - Note it should be 20250213 but there is typo.
->>>>>>> 48b16458
 
 Docker Container with FastAPI
 -----------------------------
@@ -114,13 +103,8 @@
 weights to be present in a directory based on the `RSLP_PREFIX` environment variable.
 So download the model checkpoint:
 
-<<<<<<< HEAD
-    mkdir -p project_data/projects/sentinel2_vessels/data_20240927_satlaspretrain_patch512_00/checkpoints/
-    wget https://storage.googleapis.com/ai2-rslearn-projects-data/projects/sentinel2_vessels/data_20240927_satlaspretrain_patch512_00/checkpoints/best.ckpt -O project_data/projects/sentinel2_vessels/data_20240927_satlaspretrain_patch512_00/checkpoints/best.ckpt
-=======
     mkdir -p project_data/projects/sentinel2_vessels/data_20240213_01_add_freezing_and_fix_fpn_restore/checkpoints/
     wget https://storage.googleapis.com/ai2-rslearn-projects-data/projects/sentinel2_vessels/data_20240213_01_add_freezing_and_fix_fpn_restore/checkpoints/best.ckpt -O project_data/projects/sentinel2_vessels/data_20240213_01_add_freezing_and_fix_fpn_restore/checkpoints/best.ckpt
->>>>>>> 48b16458
 
 Run the container:
 
@@ -130,17 +114,10 @@
     --rm -p $SENTINEL2_PORT:$SENTINEL2_PORT \
     -e RSLP_PREFIX=/project_data \
     -e SENTINEL2_PORT=$SENTINEL2_PORT \
-<<<<<<< HEAD
-    -v project_data/ /project_data/ \
-    --shm-size=15g \
-    --gpus all \
-    ghcr.io/allenai/sentinel2-vessel-detection:v0.0.1
-=======
     -v $PWD/project_data/:/project_data/ \
     --shm-size=15g \
     --gpus all \
     ghcr.io/allenai/sentinel2-vessel-detection:sentinel2_vessels_v0.0.1
->>>>>>> 48b16458
 ```
 
 ### Auto Documentation
@@ -157,26 +134,13 @@
 
 The API will respond with the vessel detection results in JSON format.
 
-<<<<<<< HEAD
-Alternatively, process the scene by providing the paths to the image assets. Currently
-only the TCI asset is needed (the bands must be named [R, G, B]). The paths can be URIs
-but must be accessible from the Docker container.
-
-```bash
-curl -X POST http://localhost:${SENTINEL2_PORT}/detections -H "Content-Type: application/json" -d '{"image_files": [{"bands": ["R", "G", "B"], "fname": "gs://gcp-public-data-sentinel-2/tiles/30/U/YD/S2A_MSIL1C_20180904T110621_N0206_R137_T30UYD_20180904T133425.SAFE/GRANULE/L1C_T30UYD_A016722_20180904T110820/IMG_DATA/T30UYD_20180904T110621_TCI.jp2"}]}'
-=======
 Alternatively, process the scene by providing the paths to the image assets. The paths
 can be URIs but must be accessible from the Docker container.
 
 ```bash
 curl -X POST http://localhost:${SENTINEL2_PORT}/detections -H "Content-Type: application/json" -d '{"image_files": [{"bands": ["R", "G", "B"], "fname": "gs://gcp-public-data-sentinel-2/tiles/30/U/YD/S2A_MSIL1C_20180904T110621_N0206_R137_T30UYD_20180904T133425.SAFE/GRANULE/L1C_T30UYD_A016722_20180904T110820/IMG_DATA/T30UYD_20180904T110621_TCI.jp2"}, {"bands": ["B08"], "fname": "gs://gcp-public-data-sentinel-2/tiles/30/U/YD/S2A_MSIL1C_20180904T110621_N0206_R137_T30UYD_20180904T133425.SAFE/GRANULE/L1C_T30UYD_A016722_20180904T110820/IMG_DATA/T30UYD_20180904T110621_B08.jp2"}]}'
->>>>>>> 48b16458
 ```
 
 ### Docker Container Version History
 
-<<<<<<< HEAD
-- v0.0.1: initial version. It uses model `data_20240213_00`.
-=======
-- v0.0.1: initial version. It uses model `data_20240213_01_add_freezing_and_fix_fpn_restore`.
->>>>>>> 48b16458
+- v0.0.1: initial version. It uses model `data_20240213_01_add_freezing_and_fix_fpn_restore`.